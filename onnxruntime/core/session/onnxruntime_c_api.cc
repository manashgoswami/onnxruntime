// Copyright (c) Microsoft Corporation. All rights reserved.
// Licensed under the MIT License.

#include "core/session/onnxruntime_c_api.h"
#include "core/session/allocator_impl.h"
#include "core/framework/error_code_helper.h"
#include "core/framework/execution_provider.h"
#include "core/framework/utils.h"
#include <cassert>
#include <cstring>
#include <functional>
#include <sstream>

#include "core/common/logging/logging.h"
#include "core/common/status.h"
#include "core/graph/graph.h"
#include "core/framework/allocator.h"
#include "core/framework/tensor.h"
#include "core/framework/ml_value.h"
#include "core/session/environment.h"
#include "core/session/onnxruntime_env.h"
#include "core/framework/callback.h"
#include "core/framework/tensorprotoutils.h"
#include "core/framework/onnxruntime_typeinfo.h"
#include "core/session/inference_session.h"
#include "core/session/ort_apis.h"
#include "core/session/ort_env.h"
#include "core/framework/data_types.h"
#include "abi_session_options_impl.h"
#include "core/framework/TensorSeq.h"
#include "core/platform/ort_mutex.h"

using namespace onnxruntime::logging;
using onnxruntime::BFloat16;
using onnxruntime::DataTypeImpl;
using onnxruntime::Environment;
using onnxruntime::IAllocator;
using onnxruntime::InputDefList;
using onnxruntime::MLFloat16;
using onnxruntime::OutputDefList;
using onnxruntime::Tensor;
using onnxruntime::ToOrtStatus;
using onnxruntime::common::Status;

using namespace onnxruntime;

#define ORT_API_RETURN_IF_ERROR(expr) \
  do {                                \
    auto _status = (expr);            \
    if (_status) return _status;      \
  } while (0)

<<<<<<< HEAD
=======



>>>>>>> 7ff5c0e5
#define TENSOR_READ_API_BEGIN                          \
  API_IMPL_BEGIN                                       \
  auto v = reinterpret_cast<const ::OrtValue*>(value); \
  auto& tensor = v->Get<onnxruntime::Tensor>();

#define TENSOR_READWRITE_API_BEGIN \
  API_IMPL_BEGIN                   \
  auto v = (value);                \
  auto tensor = v->GetMutable<onnxruntime::Tensor>();

ORT_API_STATUS_IMPL(OrtApis::CreateEnvWithCustomLogger, OrtLoggingFunction logging_function,
                    _In_opt_ void* logger_param, OrtLoggingLevel default_warning_level, _In_ const char* logid,
                    _Outptr_ OrtEnv** out) {
  API_IMPL_BEGIN
  OrtEnv::LoggingManagerConstructionInfo lm_info{logging_function, logger_param, default_warning_level, logid};
  Status status;
  *out = OrtEnv::GetInstance(lm_info, status);
  return ToOrtStatus(status);
  API_IMPL_END
}

ORT_API_STATUS_IMPL(OrtApis::CreateEnv, OrtLoggingLevel default_warning_level,
                    _In_ const char* logid, _Outptr_ OrtEnv** out) {
  API_IMPL_BEGIN
  OrtEnv::LoggingManagerConstructionInfo lm_info{nullptr, nullptr, default_warning_level, logid};
  Status status;
  *out = OrtEnv::GetInstance(lm_info, status);
  return ToOrtStatus(status);
  API_IMPL_END
}

// enable platform telemetry
ORT_API_STATUS_IMPL(OrtApis::EnableTelemetryEvents, _In_ const OrtEnv* ort_env) {
  API_IMPL_BEGIN
  ORT_UNUSED_PARAMETER(ort_env);
  // note telemetry is controlled via the platform Env object, not the OrtEnv object instance
  const Env& env = Env::Default();
  env.GetTelemetryProvider().EnableTelemetryEvents();
  return nullptr;
  API_IMPL_END
}

ORT_API_STATUS_IMPL(OrtApis::DisableTelemetryEvents, _In_ const OrtEnv* ort_env) {
  API_IMPL_BEGIN
  ORT_UNUSED_PARAMETER(ort_env);
  // note telemetry is controlled via the platform Env object, not the OrtEnv object instance
  const Env& env = Env::Default();
  env.GetTelemetryProvider().DisableTelemetryEvents();
  return nullptr;
  API_IMPL_END
}

OrtStatus* CreateTensorImpl(MLDataType ml_type, const int64_t* shape, size_t shape_len, OrtAllocator* allocator,
                            std::unique_ptr<Tensor>* out) {
  std::vector<int64_t> shapes(shape_len);
  for (size_t i = 0; i != shape_len; ++i) {
    shapes[i] = shape[i];
  }
  std::shared_ptr<IAllocator> alloc_ptr = std::make_shared<onnxruntime::AllocatorWrapper>(allocator);
  *out = onnxruntime::make_unique<Tensor>(ml_type, onnxruntime::TensorShape(shapes), alloc_ptr);
  return nullptr;
}

OrtStatus* CreateTensorImplForSeq(MLDataType elem_type, const int64_t* shape, size_t shape_len,
                                  Tensor& out) {
  std::vector<int64_t> shapes(shape_len);
  for (size_t i = 0; i != shape_len; ++i) {
    shapes[i] = shape[i];
  }
  OrtAllocator* allocator;
  // TODO(pranav): what allocator should be used to create the tensor here?
  // for the sake of simplicity of the API using the default one here
  auto st = OrtApis::GetAllocatorWithDefaultOptions(&allocator);
  if (st) {
    return st;
  }
  std::shared_ptr<IAllocator> alloc_ptr = std::make_shared<onnxruntime::AllocatorWrapper>(allocator);
  out = Tensor(elem_type, onnxruntime::TensorShape(shapes), alloc_ptr);
  return nullptr;
}

/**
 *
 * this function will create a copy of the allocator info
 */
OrtStatus* CreateTensorImpl(MLDataType ml_type, const int64_t* shape, size_t shape_len, const OrtMemoryInfo* info,
                            void* p_data, size_t p_data_len, std::unique_ptr<Tensor>* out) {
  size_t elem_count = 1;
  std::vector<int64_t> shapes(shape_len);
  for (size_t i = 0; i != shape_len; ++i) {
    elem_count *= static_cast<size_t>(shape[i]);
    shapes[i] = shape[i];
  }

  size_t size_to_allocate;
  if (!IAllocator::CalcMemSizeForArray(ml_type->Size(), elem_count, &size_to_allocate)) {
    return OrtApis::CreateStatus(ORT_INVALID_ARGUMENT, "size overflow");
  }
  if (size_to_allocate > p_data_len) {
    std::ostringstream oss;
    oss << "not enough space: expected " << size_to_allocate << ", got " << p_data_len;
    return OrtApis::CreateStatus(ORT_INVALID_ARGUMENT, oss.str().c_str());
  }
  *out = onnxruntime::make_unique<Tensor>(ml_type, onnxruntime::TensorShape(shapes), p_data, *info);
  return nullptr;
}

namespace c_api_internal {

template <class T>
inline OrtStatus* CallCreateTensorImpl(const int64_t* shape, size_t shape_len, const OrtMemoryInfo* info,
                                       void* p_data, size_t p_data_len, std::unique_ptr<Tensor>* out) {
  auto ml_value = DataTypeImpl::GetType<T>();
  return CreateTensorImpl(ml_value, shape, shape_len, info, p_data, p_data_len, out);
}

template <class T>
inline OrtStatus* CallCreateTensorImpl(const int64_t* shape, size_t shape_len, OrtAllocator* allocator,
                                       std::unique_ptr<Tensor>* out) {
  auto ml_type = DataTypeImpl::GetType<T>();
  return CreateTensorImpl(ml_type, shape, shape_len, allocator, out);
}

}  // namespace c_api_internal

ORT_API_STATUS_IMPL(OrtApis::CreateTensorWithDataAsOrtValue, _In_ const OrtMemoryInfo* info,
                    _Inout_ void* p_data, size_t p_data_len, _In_ const int64_t* shape, size_t shape_len,
                    ONNXTensorElementDataType type, _Outptr_ OrtValue** out) {
  API_IMPL_BEGIN
  std::unique_ptr<Tensor> tensor;
  switch (type) {
    case ONNX_TENSOR_ELEMENT_DATA_TYPE_FLOAT:
      ORT_API_RETURN_IF_ERROR(c_api_internal::CallCreateTensorImpl<float>(shape, shape_len, info, p_data, p_data_len, &tensor));
      break;
    case ONNX_TENSOR_ELEMENT_DATA_TYPE_UINT8:
      ORT_API_RETURN_IF_ERROR(c_api_internal::CallCreateTensorImpl<uint8_t>(shape, shape_len, info, p_data, p_data_len, &tensor));
      break;
    case ONNX_TENSOR_ELEMENT_DATA_TYPE_INT8:
      ORT_API_RETURN_IF_ERROR(c_api_internal::CallCreateTensorImpl<int8_t>(shape, shape_len, info, p_data, p_data_len, &tensor));
      break;
    case ONNX_TENSOR_ELEMENT_DATA_TYPE_UINT16:
      ORT_API_RETURN_IF_ERROR(c_api_internal::CallCreateTensorImpl<uint16_t>(shape, shape_len, info, p_data, p_data_len, &tensor));
      break;
    case ONNX_TENSOR_ELEMENT_DATA_TYPE_INT16:
      ORT_API_RETURN_IF_ERROR(c_api_internal::CallCreateTensorImpl<int16_t>(shape, shape_len, info, p_data, p_data_len, &tensor));
      break;
    case ONNX_TENSOR_ELEMENT_DATA_TYPE_INT32:
      ORT_API_RETURN_IF_ERROR(c_api_internal::CallCreateTensorImpl<int32_t>(shape, shape_len, info, p_data, p_data_len, &tensor));
      break;
    case ONNX_TENSOR_ELEMENT_DATA_TYPE_UINT32:
      ORT_API_RETURN_IF_ERROR(c_api_internal::CallCreateTensorImpl<uint32_t>(shape, shape_len, info, p_data, p_data_len, &tensor));
      break;
    case ONNX_TENSOR_ELEMENT_DATA_TYPE_INT64:
      ORT_API_RETURN_IF_ERROR(c_api_internal::CallCreateTensorImpl<int64_t>(shape, shape_len, info, p_data, p_data_len, &tensor));
      break;
    case ONNX_TENSOR_ELEMENT_DATA_TYPE_UINT64:
      ORT_API_RETURN_IF_ERROR(c_api_internal::CallCreateTensorImpl<uint64_t>(shape, shape_len, info, p_data, p_data_len, &tensor));
      break;
    case ONNX_TENSOR_ELEMENT_DATA_TYPE_STRING:
      ORT_API_RETURN_IF_ERROR(c_api_internal::CallCreateTensorImpl<std::string>(shape, shape_len, info, p_data, p_data_len, &tensor));
      break;
    case ONNX_TENSOR_ELEMENT_DATA_TYPE_BOOL:
      ORT_API_RETURN_IF_ERROR(c_api_internal::CallCreateTensorImpl<bool>(shape, shape_len, info, p_data, p_data_len, &tensor));
      break;
    case ONNX_TENSOR_ELEMENT_DATA_TYPE_FLOAT16:
      ORT_API_RETURN_IF_ERROR(c_api_internal::CallCreateTensorImpl<MLFloat16>(shape, shape_len, info, p_data, p_data_len, &tensor));
      break;
    case ONNX_TENSOR_ELEMENT_DATA_TYPE_BFLOAT16:
      ORT_API_RETURN_IF_ERROR(c_api_internal::CallCreateTensorImpl<BFloat16>(shape, shape_len, info, p_data, p_data_len, &tensor));
      break;
    case ONNX_TENSOR_ELEMENT_DATA_TYPE_DOUBLE:
      ORT_API_RETURN_IF_ERROR(c_api_internal::CallCreateTensorImpl<double>(shape, shape_len, info, p_data, p_data_len, &tensor));
      break;
    case ONNX_TENSOR_ELEMENT_DATA_TYPE_COMPLEX64:
    case ONNX_TENSOR_ELEMENT_DATA_TYPE_COMPLEX128:
    default: {
      std::ostringstream oss;
      oss << "type " << type << " is not supported in this function";
      std::string errmsg = oss.str();
      return OrtApis::CreateStatus(ORT_NOT_IMPLEMENTED, errmsg.c_str());
    }
  }
  auto value = onnxruntime::make_unique<OrtValue>();
  auto ml_tensor = DataTypeImpl::GetType<Tensor>();
  value->Init(tensor.release(),
              ml_tensor,
              ml_tensor->GetDeleteFunc());
  *out = value.release();
  return nullptr;
  API_IMPL_END
}

ORT_API_STATUS_IMPL(OrtApis::CreateTensorAsOrtValue, _Inout_ OrtAllocator* allocator,
                    _In_ const int64_t* shape, size_t shape_len, ONNXTensorElementDataType type,
                    _Outptr_ OrtValue** out) {
  API_IMPL_BEGIN
  std::unique_ptr<Tensor> tensor;
  switch (type) {
    case ONNX_TENSOR_ELEMENT_DATA_TYPE_FLOAT:
      ORT_API_RETURN_IF_ERROR(c_api_internal::CallCreateTensorImpl<float>(shape, shape_len, allocator, &tensor));
      break;
    case ONNX_TENSOR_ELEMENT_DATA_TYPE_UINT8:
      ORT_API_RETURN_IF_ERROR(c_api_internal::CallCreateTensorImpl<uint8_t>(shape, shape_len, allocator, &tensor));
      break;
    case ONNX_TENSOR_ELEMENT_DATA_TYPE_INT8:
      ORT_API_RETURN_IF_ERROR(c_api_internal::CallCreateTensorImpl<int8_t>(shape, shape_len, allocator, &tensor));
      break;
    case ONNX_TENSOR_ELEMENT_DATA_TYPE_UINT16:
      ORT_API_RETURN_IF_ERROR(c_api_internal::CallCreateTensorImpl<uint16_t>(shape, shape_len, allocator, &tensor));
      break;
    case ONNX_TENSOR_ELEMENT_DATA_TYPE_INT16:
      ORT_API_RETURN_IF_ERROR(c_api_internal::CallCreateTensorImpl<int16_t>(shape, shape_len, allocator, &tensor));
      break;
    case ONNX_TENSOR_ELEMENT_DATA_TYPE_INT32:
      ORT_API_RETURN_IF_ERROR(c_api_internal::CallCreateTensorImpl<int32_t>(shape, shape_len, allocator, &tensor));
      break;
    case ONNX_TENSOR_ELEMENT_DATA_TYPE_UINT32:
      ORT_API_RETURN_IF_ERROR(c_api_internal::CallCreateTensorImpl<uint32_t>(shape, shape_len, allocator, &tensor));
      break;
    case ONNX_TENSOR_ELEMENT_DATA_TYPE_INT64:
      ORT_API_RETURN_IF_ERROR(c_api_internal::CallCreateTensorImpl<int64_t>(shape, shape_len, allocator, &tensor));
      break;
    case ONNX_TENSOR_ELEMENT_DATA_TYPE_UINT64:
      ORT_API_RETURN_IF_ERROR(c_api_internal::CallCreateTensorImpl<uint64_t>(shape, shape_len, allocator, &tensor));
      break;
    case ONNX_TENSOR_ELEMENT_DATA_TYPE_STRING:
      ORT_API_RETURN_IF_ERROR(c_api_internal::CallCreateTensorImpl<std::string>(shape, shape_len, allocator, &tensor));
      break;
    case ONNX_TENSOR_ELEMENT_DATA_TYPE_BOOL:
      ORT_API_RETURN_IF_ERROR(c_api_internal::CallCreateTensorImpl<bool>(shape, shape_len, allocator, &tensor));
      break;
    case ONNX_TENSOR_ELEMENT_DATA_TYPE_FLOAT16:
      ORT_API_RETURN_IF_ERROR(c_api_internal::CallCreateTensorImpl<MLFloat16>(shape, shape_len, allocator, &tensor));
      break;
    case ONNX_TENSOR_ELEMENT_DATA_TYPE_BFLOAT16:
      ORT_API_RETURN_IF_ERROR(c_api_internal::CallCreateTensorImpl<BFloat16>(shape, shape_len, allocator, &tensor));
      break;
    case ONNX_TENSOR_ELEMENT_DATA_TYPE_DOUBLE:
      ORT_API_RETURN_IF_ERROR(c_api_internal::CallCreateTensorImpl<double>(shape, shape_len, allocator, &tensor));
      break;
    case ONNX_TENSOR_ELEMENT_DATA_TYPE_COMPLEX64:
    case ONNX_TENSOR_ELEMENT_DATA_TYPE_COMPLEX128:
    default: {
      std::ostringstream oss;
      oss << "type " << type << " is not supported in this function";
      std::string errmsg = oss.str();
      return OrtApis::CreateStatus(ORT_NOT_IMPLEMENTED, errmsg.c_str());
    }
  }
  auto value = onnxruntime::make_unique<OrtValue>();
  auto ml_tensor = DataTypeImpl::GetType<Tensor>();
  value->Init(tensor.release(),
              ml_tensor,
              ml_tensor->GetDeleteFunc());
  *out = value.release();
  return nullptr;
  API_IMPL_END
}

ORT_API_STATUS_IMPL(OrtApis::CreateCustomOpDomain, _In_ const char* domain, _Outptr_ OrtCustomOpDomain** out) {
  API_IMPL_BEGIN
  auto custom_op_domain = onnxruntime::make_unique<OrtCustomOpDomain>();
  custom_op_domain->domain_ = domain;
  *out = custom_op_domain.release();
  return nullptr;
  API_IMPL_END
}

ORT_API(void, OrtApis::ReleaseCustomOpDomain, OrtCustomOpDomain* ptr) {
  delete ptr;
}

ORT_API_STATUS_IMPL(OrtApis::CustomOpDomain_Add, _In_ OrtCustomOpDomain* custom_op_domain, OrtCustomOp* op) {
  API_IMPL_BEGIN
  custom_op_domain->custom_ops_.emplace_back(op);
  return nullptr;
  API_IMPL_END
}

ORT_API_STATUS_IMPL(OrtApis::AddCustomOpDomain, _In_ OrtSessionOptions* options, OrtCustomOpDomain* custom_op_domain) {
  API_IMPL_BEGIN
  options->custom_op_domains_.emplace_back(custom_op_domain);
  return nullptr;
  API_IMPL_END
}

ORT_API_STATUS_IMPL(OrtApis::RegisterCustomOpsLibrary, _Inout_ OrtSessionOptions* options, _In_ const char* library_path, void** library_handle) {
  API_IMPL_BEGIN

  Env::Default().LoadDynamicLibrary(library_path, library_handle);
  if (!*library_handle)
    return OrtApis::CreateStatus(ORT_FAIL, "RegisterCustomOpsLibrary: Failed to load library");

  OrtStatus*(ORT_API_CALL * RegisterCustomOps)(OrtSessionOptions * options, const OrtApiBase* api);

  Env::Default().GetSymbolFromLibrary(*library_handle, "RegisterCustomOps", (void**)&RegisterCustomOps);
  if (!RegisterCustomOps)
    return OrtApis::CreateStatus(ORT_FAIL, "RegisterCustomOpsLibrary: Entry point RegisterCustomOps not found in library");

  return RegisterCustomOps(options, OrtGetApiBase());
  API_IMPL_END
}

namespace {
OrtStatus* LoadAndInitializeSession(_In_ const OrtEnv* /*env*/, _In_ const OrtSessionOptions* options,
                                    _In_ std::unique_ptr<::onnxruntime::InferenceSession>& sess,
                                    _Outptr_ OrtSession** out) {
  // we need to disable mem pattern if DML is one of the providers since DML doesn't have the concept of
  // byte addressable memory
  std::vector<std::unique_ptr<IExecutionProvider>> provider_list;
  if (options) {
    for (auto& factory : options->provider_factories) {
      auto provider = factory->CreateProvider();
      if (provider->Type() == kDmlExecutionProvider) {
        if (options->value.enable_mem_pattern) {
          // TODO Instead of returning an error, should we set mem pattern to false here and log a warning saying so?
          // Doing so would be inconsistent with the Python API that doesn't go through this code path.
          return OrtApis::CreateStatus(ORT_INVALID_ARGUMENT, "Mem pattern should be disabled when using DML execution provider.");
        }
        if (options->value.execution_mode != ExecutionMode::ORT_SEQUENTIAL) {
          return OrtApis::CreateStatus(ORT_INVALID_ARGUMENT, "Sequential execution should be enabled when using DML execution provider.");
        }
      }
      provider_list.push_back(std::move(provider));
    }
  }

  Status status;
  if (options) {
    if (!options->custom_op_domains_.empty()) {
      status = sess->AddCustomOpDomains(options->custom_op_domains_);
      if (!status.IsOK())
        return ToOrtStatus(status);
    }
  }

  // register the providers
  for (auto& provider : provider_list) {
    if (provider) {
      status = sess->RegisterExecutionProvider(std::move(provider));
      if (!status.IsOK())
        return ToOrtStatus(status);
    }
  }

  status = sess->Load();
  if (!status.IsOK())
    return ToOrtStatus(status);

  status = sess->Initialize();
  if (!status.IsOK())
    return ToOrtStatus(status);

  *out = reinterpret_cast<OrtSession*>(sess.release());
  return nullptr;
}
}  // namespace

ORT_API_STATUS_IMPL(OrtApis::CreateSession, _In_ const OrtEnv* env, _In_ const ORTCHAR_T* model_path,
                    _In_ const OrtSessionOptions* options, _Outptr_ OrtSession** out) {
  API_IMPL_BEGIN
  std::unique_ptr<onnxruntime::InferenceSession> sess;
  try {
    sess = onnxruntime::make_unique<onnxruntime::InferenceSession>(
        options == nullptr ? onnxruntime::SessionOptions() : options->value,
        model_path, env->GetLoggingManager());
  } catch (const std::exception& e) {
    return OrtApis::CreateStatus(ORT_FAIL, e.what());
  }
  return LoadAndInitializeSession(env, options, sess, out);
  API_IMPL_END
}

ORT_API_STATUS_IMPL(OrtApis::CreateSessionFromArray, _In_ const OrtEnv* env, _In_ const void* model_data, size_t model_data_length,
                    _In_ const OrtSessionOptions* options, _Outptr_ OrtSession** out) {
  API_IMPL_BEGIN
  std::unique_ptr<onnxruntime::InferenceSession> sess;
  try {
    sess = onnxruntime::make_unique<onnxruntime::InferenceSession>(
        options == nullptr ? onnxruntime::SessionOptions() : options->value,
        model_data, static_cast<int>(model_data_length), env->GetLoggingManager());
  } catch (const std::exception& e) {
    return OrtApis::CreateStatus(ORT_FAIL, e.what());
  }
  return LoadAndInitializeSession(env, options, sess, out);
  API_IMPL_END
}

ORT_API_STATUS_IMPL(OrtApis::Run, _Inout_ OrtSession* sess,
                    _In_opt_ const OrtRunOptions* run_options,
                    _In_ const char* const* input_names, _In_ const OrtValue* const* input, size_t input_len,
                    _In_ const char* const* output_names1, size_t output_names_len, _Outptr_ OrtValue** output) {
  API_IMPL_BEGIN
  auto session = reinterpret_cast<::onnxruntime::InferenceSession*>(sess);
  const int queue_id = 0;

  std::vector<std::string> feed_names(input_len);
  std::vector<OrtValue> feeds(input_len);

  for (size_t i = 0; i != input_len; ++i) {
    if (input_names[i] == nullptr || input_names[i][0] == '\0') {
      return OrtApis::CreateStatus(ORT_INVALID_ARGUMENT, "input name cannot be empty");
    }

    feed_names[i] = input_names[i];
    auto& ort_value = feeds[i] = *reinterpret_cast<const ::OrtValue*>(input[i]);

    if (ort_value.Fence()) ort_value.Fence()->BeforeUsingAsInput(onnxruntime::kCpuExecutionProvider, queue_id);
  }

  // Create output feed
  std::vector<std::string> output_names(output_names_len);
  for (size_t i = 0; i != output_names_len; ++i) {
    if (output_names1[i] == nullptr || output_names1[i][0] == '\0') {
      return OrtApis::CreateStatus(ORT_INVALID_ARGUMENT, "output name cannot be empty");
    }
    output_names[i] = output_names1[i];
  }

  std::vector<OrtValue> fetches(output_names_len);
  for (size_t i = 0; i != output_names_len; ++i) {
    if (output[i] != nullptr) {
      ::OrtValue& value = *(output[i]);
      if (value.Fence())
        value.Fence()->BeforeUsingAsOutput(onnxruntime::kCpuExecutionProvider, queue_id);
      fetches[i] = value;
    }
  }
  Status status;
  if (run_options == nullptr) {
    OrtRunOptions op;
    status = session->Run(op, feed_names, feeds, output_names, &fetches);
  } else {
    status = session->Run(*run_options, feed_names, feeds, output_names, &fetches);
  }

  if (!status.IsOK())
    return ToOrtStatus(status);
  for (size_t i = 0; i != output_names_len; ++i) {
    ::OrtValue& value = fetches[i];
    if (value.Fence())
      value.Fence()->BeforeUsingAsInput(onnxruntime::kCpuExecutionProvider, queue_id);
    if (output[i] == nullptr) {
      output[i] = new OrtValue(value);
    }
  }
  return nullptr;
  API_IMPL_END
}

ORT_API_STATUS_IMPL(OrtApis::IsTensor, _In_ const OrtValue* value, int* out) {
  auto v = reinterpret_cast<const ::OrtValue*>(value);
  *out = v->IsTensor() ? 1 : 0;
  return nullptr;
}

ORT_API_STATUS_IMPL(OrtApis::GetTensorMutableData, _Inout_ OrtValue* value, _Outptr_ void** output) {
  TENSOR_READWRITE_API_BEGIN
  //TODO: test if it's a string tensor
  *output = tensor->MutableDataRaw();
  return nullptr;
  API_IMPL_END
}

ORT_API_STATUS_IMPL(OrtApis::FillStringTensor, _Inout_ OrtValue* value, _In_ const char* const* s, size_t s_len) {
  TENSOR_READWRITE_API_BEGIN
  auto* dst = tensor->MutableData<std::string>();
  auto len = static_cast<size_t>(tensor->Shape().Size());
  if (s_len < len) {
    return OrtApis::CreateStatus(ORT_INVALID_ARGUMENT, "input array is too short");
  }
  for (size_t i = 0; i != len; ++i) {
    //allocate and copy
    dst[i] = s[i];
  }
  return nullptr;
  API_IMPL_END
}

ORT_API_STATUS_IMPL(OrtApis::GetStringTensorDataLength, _In_ const OrtValue* value, _Out_ size_t* out) {
  TENSOR_READ_API_BEGIN
  const auto* src = tensor.Data<std::string>();
  int64_t len = tensor.Shape().Size();
  if (len >= 0) {
    size_t ret = 0;
    for (int64_t i = 0; i != len; ++i) {
      ret += src[i].size();
    }
    *out = ret;
  } else
    return OrtApis::CreateStatus(ORT_INVALID_ARGUMENT, "shape is invalid");
  return nullptr;
  API_IMPL_END
}

ORT_API_STATUS_IMPL(OrtApis::GetStringTensorContent, _In_ const OrtValue* value,
                    _Out_ void* s, size_t s_len, _Out_ size_t* offsets, size_t offsets_len) {
  TENSOR_READ_API_BEGIN
  const auto* input = tensor.Data<std::string>();
  auto len = static_cast<size_t>(tensor.Shape().Size());
  if (offsets_len < len) {
    return OrtApis::CreateStatus(ORT_FAIL, "space is not enough");
  }
  {
    size_t ret = 0;
    for (size_t i = 0; i != len; ++i) {
      ret += input[i].size();
    }
    if (s_len < ret) {
      return OrtApis::CreateStatus(ORT_FAIL, "space is not enough");
    }
  }
  size_t f = 0;
  char* p = static_cast<char*>(s);
  for (size_t i = 0; i != offsets_len; ++i, ++offsets) {
    memcpy(p, input[i].data(), input[i].size());
    p += input[i].size();
    *offsets = f;
    f += input[i].size();
  }
  return nullptr;
  API_IMPL_END
}

#define ORT_C_API_RETURN_IF_ERROR(expr)                 \
  do {                                                  \
    auto _status = (expr);                              \
    if ((!_status.IsOK())) return ToOrtStatus(_status); \
  } while (0)

#define DEFINE_RELEASE_ORT_OBJECT_FUNCTION(INPUT_TYPE, REAL_TYPE)                       \
  ORT_API(void, OrtApis::Release##INPUT_TYPE, _Frees_ptr_opt_ Ort##INPUT_TYPE* value) { \
    delete reinterpret_cast<REAL_TYPE*>(value);                                         \
  }

using DefListResult = std::pair<Status, const InputDefList*>;
using GetDefListFn = DefListResult (*)(const ::onnxruntime::InferenceSession*);
const auto get_inputs_fn = [](const ::onnxruntime::InferenceSession* session) -> DefListResult { return session->GetModelInputs(); };
const auto get_outputs_fn = [](const ::onnxruntime::InferenceSession* session) -> DefListResult { return session->GetModelOutputs(); };
const auto get_overridable_initializers_fn = [](const ::onnxruntime::InferenceSession* session) -> DefListResult { return session->GetOverridableInitializers(); };

static OrtStatus* GetNodeDefListCountHelper(const OrtSession* sess, GetDefListFn get_fn, size_t* out) {
  API_IMPL_BEGIN
  auto session = reinterpret_cast<const ::onnxruntime::InferenceSession*>(sess);
  std::pair<Status, const InputDefList*> p = get_fn(session);
  if (!p.first.IsOK())
    return ToOrtStatus(p.first);
  *out = p.second->size();
  return nullptr;
  API_IMPL_END
}

ORT_API_STATUS_IMPL(OrtApis::SessionGetInputCount, _In_ const OrtSession* sess, _Out_ size_t* out) {
  return GetNodeDefListCountHelper(sess, get_inputs_fn, out);
}

ORT_API_STATUS_IMPL(OrtApis::SessionGetOutputCount, _In_ const OrtSession* sess, _Out_ size_t* out) {
  return GetNodeDefListCountHelper(sess, get_outputs_fn, out);
}

ORT_API_STATUS_IMPL(OrtApis::SessionGetOverridableInitializerCount, _In_ const OrtSession* sess, _Out_ size_t* out) {
  return GetNodeDefListCountHelper(sess, get_overridable_initializers_fn, out);
}

static OrtStatus* GetNodeDefTypeInfoHelper(const OrtSession* sess, GetDefListFn get_fn, size_t index, _Outptr_ struct OrtTypeInfo** out) {
  API_IMPL_BEGIN
  auto session = reinterpret_cast<const ::onnxruntime::InferenceSession*>(sess);
  std::pair<Status, const InputDefList*> p = get_fn(session);
  if (!p.first.IsOK())
    return ToOrtStatus(p.first);
  if (p.second->size() <= index)
    return OrtApis::CreateStatus(ORT_FAIL, "out of index");
  const ONNX_NAMESPACE::TypeProto* type_proto = (*p.second)[index]->TypeAsProto();
  return OrtTypeInfo::FromTypeProto(type_proto, out);
  API_IMPL_END
}

ORT_API_STATUS_IMPL(OrtApis::SessionGetInputTypeInfo, _In_ const OrtSession* sess, size_t index, _Outptr_ struct OrtTypeInfo** out) {
  return GetNodeDefTypeInfoHelper(sess, get_inputs_fn, index, out);
}

ORT_API_STATUS_IMPL(OrtApis::SessionGetOutputTypeInfo, _In_ const OrtSession* sess, size_t index, _Outptr_ struct OrtTypeInfo** out) {
  return GetNodeDefTypeInfoHelper(sess, get_outputs_fn, index, out);
}

ORT_API_STATUS_IMPL(OrtApis::SessionGetOverridableInitializerTypeInfo, _In_ const OrtSession* sess, size_t index, _Outptr_ struct OrtTypeInfo** out) {
  return GetNodeDefTypeInfoHelper(sess, get_overridable_initializers_fn, index, out);
}

static char* StrDup(const std::string& str, OrtAllocator* allocator) {
  char* output_string = reinterpret_cast<char*>(allocator->Alloc(allocator, str.size() + 1));
  memcpy(output_string, str.c_str(), str.size());
  output_string[str.size()] = '\0';
  return output_string;
}

static OrtStatus* GetNodeDefNameImpl(_In_ const OrtSession* sess, size_t index,
                                     _Inout_ OrtAllocator* allocator, GetDefListFn get_fn,
                                     _Outptr_ char** output) {
  auto session = reinterpret_cast<const ::onnxruntime::InferenceSession*>(sess);
  std::pair<Status, const InputDefList*> p = get_fn(session);
  if (!p.first.IsOK())
    return ToOrtStatus(p.first);
  if (p.second == nullptr)
    return OrtApis::CreateStatus(ORT_FAIL, "internal error");
  const InputDefList& defs = *p.second;
  if (index >= defs.size())
    return OrtApis::CreateStatus(ORT_FAIL, "index out of range");
  *output = StrDup(defs[index]->Name(), allocator);
  return nullptr;
}

ORT_API_STATUS_IMPL(OrtApis::SessionGetInputName, _In_ const OrtSession* sess, size_t index,
                    _Inout_ OrtAllocator* allocator, _Outptr_ char** output) {
  API_IMPL_BEGIN
  return GetNodeDefNameImpl(sess, index, allocator, get_inputs_fn, output);
  API_IMPL_END
}

ORT_API_STATUS_IMPL(OrtApis::SessionGetOutputName, _In_ const OrtSession* sess, size_t index,
                    _Inout_ OrtAllocator* allocator, _Outptr_ char** output) {
  API_IMPL_BEGIN
  return GetNodeDefNameImpl(sess, index, allocator, get_outputs_fn, output);
  API_IMPL_END
}

ORT_API_STATUS_IMPL(OrtApis::SessionGetOverridableInitializerName, _In_ const OrtSession* sess, size_t index,
                    _Inout_ OrtAllocator* allocator, _Outptr_ char** output) {
  API_IMPL_BEGIN
  return GetNodeDefNameImpl(sess, index, allocator, get_overridable_initializers_fn, output);
  API_IMPL_END
}

ORT_API_STATUS_IMPL(OrtApis::AllocatorAlloc, _Inout_ OrtAllocator* ptr, size_t size, _Outptr_ void** out) {
  API_IMPL_BEGIN
  *out = ptr->Alloc(ptr, size);
  return nullptr;
  API_IMPL_END
}

ORT_API_STATUS_IMPL(OrtApis::AllocatorFree, _Inout_ OrtAllocator* ptr, void* p) {
  API_IMPL_BEGIN
  ptr->Free(ptr, p);
  return nullptr;
  API_IMPL_END
}

ORT_API_STATUS_IMPL(OrtApis::AllocatorGetInfo, _In_ const OrtAllocator* ptr, _Outptr_ const struct OrtMemoryInfo** out) {
  API_IMPL_BEGIN
  *out = ptr->Info(ptr);
  return nullptr;
  API_IMPL_END
}

const int NUM_MAP_INDICES = 2;

template <typename T>
OrtStatus* OrtGetNumSequenceElements(const OrtValue* p_ml_value, size_t* out) {
  auto& data = p_ml_value->Get<T>();
  *out = data.size();
  return nullptr;
}

template <>
OrtStatus* OrtGetNumSequenceElements<TensorSeq>(const OrtValue* p_ml_value, size_t* out) {
  auto& data = p_ml_value->Get<TensorSeq>();
  *out = data.Size();
  return nullptr;
}

static OrtStatus* OrtGetValueCountImpl(const OrtValue* value, size_t* out) {
  ONNXType value_type;
  if (auto status = OrtApis::GetValueType(value, &value_type))
    return status;
  if (value_type == ONNX_TYPE_MAP) {
    *out = NUM_MAP_INDICES;
    return nullptr;
  }
  if (value_type == ONNX_TYPE_SEQUENCE) {
    auto v = reinterpret_cast<const OrtValue*>(value);
    auto type = v->Type();
    // Note: keep these in sync with the registered types in data_types.h
    if (type->IsTensorSequenceType()) {
      return OrtGetNumSequenceElements<TensorSeq>(v, out);
    } else {
      utils::ContainerChecker c_checker(type);
      if (c_checker.IsSequenceOf<std::map<std::string, float>>()) {
        return OrtGetNumSequenceElements<VectorMapStringToFloat>(v, out);
      } else if (c_checker.IsSequenceOf<std::map<int64_t, float>>()) {
        return OrtGetNumSequenceElements<VectorMapInt64ToFloat>(v, out);
      } else {
        return OrtApis::CreateStatus(ORT_FAIL, "Input is not of one of the supported sequence types.");
      }
    }
  } else {
    return OrtApis::CreateStatus(ORT_FAIL, "Input is not of type sequence or map.");
  }
}

ORT_API_STATUS_IMPL(OrtApis::GetValueCount, const OrtValue* value, size_t* out) {
  API_IMPL_BEGIN
  return OrtGetValueCountImpl(value, out);
  API_IMPL_END
}

///////////////////
// OrtGetValueImplSeqOfMap
template <typename T>
static OrtStatus* OrtGetValueImplSeqOfMap(const OrtValue* p_ml_value, int index, OrtValue** out) {
  using TKey = typename T::value_type::key_type;
  using TVal = typename T::value_type::mapped_type;
  using MapType = std::map<TKey, TVal>;
  auto& data_vec = p_ml_value->Get<T>();
  auto& data_elem = data_vec.at(index);
  auto copy_data_elem = onnxruntime::make_unique<MapType>(data_elem);
  auto value = onnxruntime::make_unique<OrtValue>();
  auto ml_type = DataTypeImpl::GetType<MapType>();
  value->Init(copy_data_elem.release(),
              ml_type,
              ml_type->GetDeleteFunc());
  *out = value.release();
  return nullptr;
}

OrtStatus* PopulateTensorWithData(OrtValue* oval, const void* data_elem, size_t num_elems, size_t elem_size) {
  void* raw_data = nullptr;
  auto st = OrtApis::GetTensorMutableData(oval, &raw_data);
  if (st) {
    return st;
  }
  memcpy(raw_data, data_elem, elem_size * num_elems);
  return nullptr;
}

OrtStatus* PopulateTensorWithData(OrtValue* oval, const std::string* data_elem,
                                  size_t num_elems, size_t /* elem_size */) {
  auto v = reinterpret_cast<OrtValue*>(oval);
  auto tensor = v->GetMutable<Tensor>();
  auto* dst = tensor->MutableData<std::string>();
  auto len = static_cast<size_t>(tensor->Shape().Size());
  if (num_elems < len) {
    return OrtApis::CreateStatus(ORT_INVALID_ARGUMENT, "input array is too short");
  }
  for (size_t i = 0; i < len; ++i) {
    dst[i] = data_elem[i];
  }
  return nullptr;
}

namespace c_api_internal {
template <class TensorElemType>
struct CallGetValueImpl {
  OrtStatus* operator()(OrtAllocator* allocator, const onnxruntime::Tensor& tensor, OrtValue** out) const {
    const auto& shape = tensor.Shape();
    const auto* tensor_data = tensor.Data<TensorElemType>();
    OrtStatus* st = OrtApis::CreateTensorAsOrtValue(allocator, shape.GetDims().data(), shape.NumDimensions(),
                                                    onnxruntime::utils::GetONNXTensorElementDataType<TensorElemType>(), out);
    //TODO: check overflow before doing static_cast
    return st ? st : PopulateTensorWithData(*out, tensor_data, static_cast<size_t>(shape.Size()), sizeof(TensorElemType));
  }
};

// Return status instead of throwing if unsupported type specified
struct UnsupportedReturnFailStatus {
  OrtStatus* operator()(int32_t dt_type) const {
    std::string msg("Unsupported tensor element type in the input: ");
    msg.append(std::to_string(dt_type));
    return OrtApis::CreateStatus(ORT_FAIL, msg.c_str());
  }
};
}  // namespace c_api_internal

OrtStatus* OrtGetValueImplSeqOfTensors(const OrtValue* p_ml_value, int index, OrtAllocator* allocator,
                                       OrtValue** out) {
  auto& data = p_ml_value->Get<TensorSeq>();
  auto& one_tensor = data.Get(index);

  using namespace c_api_internal;
  utils::MLTypeCallDispatcherRet<OrtStatus*, CallGetValueImpl, float, double, MLFloat16, BFloat16, bool, std::string,
                                 int8_t, uint8_t, int16_t, uint16_t, int32_t, uint32_t, int64_t, uint64_t>
      t_disp(one_tensor.GetElementType());
  return t_disp.template InvokeWithUnsupportedPolicy<UnsupportedReturnFailStatus>(allocator, one_tensor, out);
}

static OrtStatus* OrtGetValueImplSeq(const OrtValue* value, int index, OrtAllocator* allocator,
                                     OrtValue** out) {
  auto p_ml_value = reinterpret_cast<const OrtValue*>(value);
  auto type = p_ml_value->Type();
  // Note: keep these in sync with the registered types in data_types.h
  if (type->IsTensorSequenceType()) {
    return OrtGetValueImplSeqOfTensors(p_ml_value, index, allocator, out);
  } else {
    utils::ContainerChecker c_checker(type);
    if (c_checker.IsSequenceOf<std::map<std::string, float>>()) {
      return OrtGetValueImplSeqOfMap<VectorMapStringToFloat>(p_ml_value, index, out);
    } else if (c_checker.IsSequenceOf<std::map<int64_t, float>>()) {
      return OrtGetValueImplSeqOfMap<VectorMapInt64ToFloat>(p_ml_value, index, out);
    } else {
      return OrtApis::CreateStatus(ORT_FAIL, "Input is not of one of the supported sequence types.");
    }
  }
}

template <typename T>
static OrtStatus* OrtGetValueImplMapHelper(const OrtValue* p_ml_value, int index, OrtAllocator* allocator,
                                           OrtValue** out) {
  using namespace onnxruntime::utils;
  using TKey = typename T::key_type;
  using TVal = typename T::mapped_type;
  auto& data = p_ml_value->Get<T>();
  int64_t num_kv_pairs = data.size();
#if defined(_WIN32) && !defined(_M_AMD64)
  ORT_ENFORCE(static_cast<uint64_t>(num_kv_pairs) < std::numeric_limits<size_t>::max());
#endif
  switch (index) {
    case 0: {  // user is requesting keys
      std::vector<TKey> vec;
      vec.reserve(static_cast<size_t>(num_kv_pairs));
      for (const auto& kv : data) {
        vec.push_back(kv.first);
      }
      std::vector<int64_t> dims{num_kv_pairs};
      OrtStatus* st = OrtApis::CreateTensorAsOrtValue(allocator, dims.data(), dims.size(),
                                                      GetONNXTensorElementDataType<TKey>(), out);
      return st ? st : PopulateTensorWithData(*out, vec.data(), static_cast<size_t>(num_kv_pairs), sizeof(TKey));
    }
    case 1: {  // user is requesting values
      std::vector<TVal> vec;
      vec.reserve(static_cast<size_t>(num_kv_pairs));
      for (const auto& kv : data) {
        vec.push_back(kv.second);
      }
      std::vector<int64_t> dims{num_kv_pairs};
      OrtStatus* st = OrtApis::CreateTensorAsOrtValue(allocator, dims.data(), dims.size(),
                                                      GetONNXTensorElementDataType<TVal>(), out);
      return st ? st : PopulateTensorWithData(*out, vec.data(), static_cast<size_t>(num_kv_pairs), sizeof(TVal));
    }
    default:
      return OrtApis::CreateStatus(ORT_FAIL, "Invalid index requested for map type.");
  }
}

static OrtStatus* OrtGetValueImplMap(const OrtValue* value, int index, OrtAllocator* allocator,
                                     OrtValue** out) {
  auto p_ml_value = reinterpret_cast<const OrtValue*>(value);
  auto type = p_ml_value->Type();
  // Note: keep these in sync with the registered types in data_types.h
  utils::ContainerChecker c_checker(type);
  if (c_checker.IsMap()) {
    if (c_checker.IsMapOf<std::string, std::string>()) {
      return OrtGetValueImplMapHelper<MapStringToString>(p_ml_value, index, allocator, out);
    } else if (c_checker.IsMapOf<std::string, int64_t>()) {
      return OrtGetValueImplMapHelper<MapStringToInt64>(p_ml_value, index, allocator, out);
    } else if (c_checker.IsMapOf<std::string, float>()) {
      return OrtGetValueImplMapHelper<MapStringToFloat>(p_ml_value, index, allocator, out);
    } else if (c_checker.IsMapOf<std::string, double>()) {
      return OrtGetValueImplMapHelper<MapStringToDouble>(p_ml_value, index, allocator, out);
    } else if (c_checker.IsMapOf<int64_t, std::string>()) {
      return OrtGetValueImplMapHelper<MapInt64ToString>(p_ml_value, index, allocator, out);
    } else if (c_checker.IsMapOf<int64_t, int64_t>()) {
      return OrtGetValueImplMapHelper<MapInt64ToInt64>(p_ml_value, index, allocator, out);
    } else if (c_checker.IsMapOf<int64_t, float>()) {
      return OrtGetValueImplMapHelper<MapInt64ToFloat>(p_ml_value, index, allocator, out);
    } else if (c_checker.IsMapOf<int64_t, double>()) {
      return OrtGetValueImplMapHelper<MapInt64ToDouble>(p_ml_value, index, allocator, out);
    }
  }
  return OrtApis::CreateStatus(ORT_FAIL, "Input is not of one of the supported map types.");
}

static OrtStatus* OrtGetValueImpl(const OrtValue* value, int index, OrtAllocator* allocator,
                                  OrtValue** out) {
  ONNXType value_type;
  if (auto status = OrtApis::GetValueType(value, &value_type))
    return status;
  if (value_type == ONNX_TYPE_MAP) {
    return OrtGetValueImplMap(value, index, allocator, out);
  }
  if (value_type == ONNX_TYPE_SEQUENCE) {
    return OrtGetValueImplSeq(value, index, allocator, out);
  } else {
    return OrtApis::CreateStatus(ORT_FAIL, "Input is not of type sequence or map.");
  }
}

ORT_API_STATUS_IMPL(OrtApis::GetValue, const OrtValue* value, int index, OrtAllocator* allocator,
                    OrtValue** out) {
  API_IMPL_BEGIN
  return OrtGetValueImpl(value, index, allocator, out);
  API_IMPL_END
}

///////////////////
// OrtCreateValue
template <typename T>
static OrtStatus* OrtCreateValueImplSeqHelperMap(const OrtValue* const* in, size_t num_values, OrtValue** out) {
  using SeqType = std::vector<T>;
  auto seq_ptr = onnxruntime::make_unique<SeqType>();
  seq_ptr->reserve(num_values);
  for (size_t idx = 0; idx < num_values; ++idx) {
    auto& m = reinterpret_cast<const OrtValue*>(in[idx])->Get<T>();
    seq_ptr->push_back(m);
  }
  // create OrtValue with this vector
  auto value = onnxruntime::make_unique<OrtValue>();
  auto ml_type = DataTypeImpl::GetType<SeqType>();
  value->Init(seq_ptr.release(),
              ml_type,
              ml_type->GetDeleteFunc());
  *out = value.release();
  return nullptr;
}

template <typename TensorElemType>
static OrtStatus* OrtCreateValueImplSeqHelperTensor(const Tensor& tensor,
                                                    Tensor& out) {
  auto data = tensor.Data<TensorElemType>();
  if (!data) {
    return OrtApis::CreateStatus(ORT_FAIL, "Encountered nullptr.");
  }

  auto elem_type = DataTypeImpl::GetType<TensorElemType>();
  OrtStatus* st = CreateTensorImplForSeq(elem_type, tensor.Shape().GetDims().data(), tensor.Shape().NumDimensions(), out);
  if (st) {
    return st;
  }

  //TODO: check the cast below
  size_t num_elems = static_cast<size_t>(tensor.Shape().Size());
  auto* out_data = out.MutableData<TensorElemType>();
  for (size_t i = 0; i < num_elems; ++i) {
    *out_data++ = *data++;
  }
  return nullptr;
}

namespace c_api_internal {

template <class T>
struct CallCreateValueImpl {
  OrtStatus* operator()(const onnxruntime::Tensor& one_tensor, onnxruntime::Tensor& out) const {
    return OrtCreateValueImplSeqHelperTensor<T>(one_tensor, out);
  }
};

}  // namespace c_api_internal

static OrtStatus* OrtCreateValueImplSeqHelper(const OrtValue* const* in, size_t num_values,
                                              OrtValue** out) {
  using namespace c_api_internal;
  std::vector<Tensor> tensors;
  tensors.resize(num_values);
  auto dtype = static_cast<const OrtValue*>(in[0])->Get<Tensor>().DataType();

  for (size_t idx = 0; idx < num_values; ++idx) {
    ORT_ENFORCE(in[idx]->IsTensor(), "Expecting all elements to be tensors. Got: ", DataTypeImpl::ToString(in[idx]->Type()));
    auto& one_tensor = static_cast<const OrtValue*>(in[idx])->Get<Tensor>();
    auto tensor_elem_type = one_tensor.DataType();

    // sequences must have tensors of the same data type
    if (idx > 0 && (tensor_elem_type != dtype)) {
      return OrtApis::CreateStatus(ORT_FAIL,
                                   "Sequences must have tensors of the same data type. There was at least one tensor in the input that was different.");
    }

    OrtStatus* st{};
    utils::MLTypeCallDispatcherRet<OrtStatus*, CallCreateValueImpl, bool, float, double,
                                   MLFloat16, BFloat16, int8_t, uint8_t, int16_t, uint16_t, int32_t, uint32_t, int64_t, uint64_t>
        t_disp(one_tensor.GetElementType());

    st = t_disp.InvokeWithUnsupportedPolicy<UnsupportedReturnFailStatus>(one_tensor, tensors[idx]);

    if (st) {
      return st;
    }
  }
  // create OrtValue with this vector
  auto value = onnxruntime::make_unique<OrtValue>();
  auto ml_type = DataTypeImpl::GetType<TensorSeq>();
  auto seq_ptr = onnxruntime::make_unique<TensorSeq>(dtype);
  seq_ptr->SetElements(std::move(tensors));
  value->Init(seq_ptr.release(),
              ml_type,
              ml_type->GetDeleteFunc());
  *out = value.release();
  return nullptr;
}

static OrtStatus* OrtCreateValueImplSeq(const OrtValue* const* in, size_t num_values,
                                        OrtValue** out) {
  // We only support limited sequence types. For the sake of simplicity the type of the first
  // OrtValue* in OrtValue** will determine the type of the vector used to create the output OrtValue
  // this type should be either a tensor of limited types or map of limited types
  const OrtValue* ovfirst = in[0];
  ONNXType first_value_type;
  if (auto status = OrtApis::GetValueType(ovfirst, &first_value_type))
    return status;
  // in onnxruntime type registrations we can support only a fixed vector types
  // this check ensures that the input conforms to that
  if (!(first_value_type == ONNX_TYPE_TENSOR || first_value_type == ONNX_TYPE_MAP)) {
    return OrtApis::CreateStatus(ORT_FAIL, "Each element of the sequence should be either tensor or map.");
  }
  // check if all OrtValues in the input array are of the same type
  // this is because even though the ONNX spec and this API spec supports heterogenous sequences,
  // only a fixed types are registered in onnxruntime
  for (size_t i = 0; i < num_values; ++i) {
    const OrtValue* ov = in[i];
    ONNXType ov_type;
    if (auto status = OrtApis::GetValueType(ov, &ov_type))
      return status;
    if (ov_type != first_value_type) {
      return OrtApis::CreateStatus(ORT_FAIL,
                                   "At least one element in the sequence is of a type different from others.");
    }
  }

  // finally create the output vector/MLValue
  auto first_mlvalue = reinterpret_cast<const OrtValue*>(ovfirst);
  if (first_value_type == ONNX_TYPE_TENSOR) {
    return OrtCreateValueImplSeqHelper(in, num_values, out);
  } else if (first_value_type == ONNX_TYPE_MAP) {
    auto map_type = first_mlvalue->Type();
    utils::ContainerChecker c_checker(map_type);
    if (c_checker.IsMapOf<std::string, float>()) {
      return OrtCreateValueImplSeqHelperMap<MapStringToFloat>(in, num_values, out);
    }
    if (c_checker.IsMapOf<int64_t, float>()) {
      return OrtCreateValueImplSeqHelperMap<MapInt64ToFloat>(in, num_values, out);
    } else {
      return OrtApis::CreateStatus(ORT_FAIL, "Input is not of one of the supported map types.");
    }
  } else {
    return OrtApis::CreateStatus(ORT_FAIL, "Unsupported input type");
  }
}

template <typename KeyType, typename ValueType>
static OrtStatus* OrtCreateMapMLValue(const Tensor& key_tensor, const Tensor& value_tensor,
                                      OrtValue** out) {
  using MapType = std::map<KeyType, ValueType>;
  auto map_ptr = onnxruntime::make_unique<MapType>();
  // iterate through the key and value tensors and populate map
  auto key_data = key_tensor.Data<KeyType>();
  auto value_data = value_tensor.Data<ValueType>();
  auto len = key_tensor.Shape().Size();
  ORT_ENFORCE(len >= 0 && static_cast<uint64_t>(len) < std::numeric_limits<size_t>::max());
  size_t num_kv_pairs = static_cast<size_t>(key_tensor.Shape().Size());
  for (size_t n = 0; n < num_kv_pairs; ++n, ++key_data, ++value_data) {
    map_ptr->insert({*key_data, *value_data});
  }
  // create ort_value with this map
  auto value = onnxruntime::make_unique<OrtValue>();
  auto ml_type = DataTypeImpl::GetType<MapType>();
  value->Init(map_ptr.release(),
              ml_type,
              ml_type->GetDeleteFunc());
  *out = value.release();
  return nullptr;
}

template <typename KeyType>
static OrtStatus* OrtCreateValueImplMapHelper(const Tensor& key_tensor, const Tensor& value_tensor,
                                              OrtValue** out) {
  auto value_type = value_tensor.DataType()->AsPrimitiveDataType();
  ORT_ENFORCE(value_type != nullptr, "Tensor must always contain primitive types. Found: ",
              DataTypeImpl::ToString(value_tensor.DataType()));

  switch (value_type->GetDataType()) {
    case ONNX_NAMESPACE::TensorProto_DataType_STRING:
      return OrtCreateMapMLValue<KeyType, std::string>(key_tensor, value_tensor, out);
      break;
    case ONNX_NAMESPACE::TensorProto_DataType_INT64:
      return OrtCreateMapMLValue<KeyType, int64_t>(key_tensor, value_tensor, out);
      break;
    case ONNX_NAMESPACE::TensorProto_DataType_FLOAT:
      return OrtCreateMapMLValue<KeyType, float>(key_tensor, value_tensor, out);
      break;
    case ONNX_NAMESPACE::TensorProto_DataType_DOUBLE:
      return OrtCreateMapMLValue<KeyType, double>(key_tensor, value_tensor, out);
      break;
    default:
      break;
  }

  std::string msg("Value type is not supported yet: ");
  msg += DataTypeImpl::ToString(value_tensor.DataType());
  return OrtApis::CreateStatus(ORT_FAIL, msg.c_str());
}

static OrtStatus* OrtCreateValueImplMap(const OrtValue* const* in, size_t num_values, OrtValue** out) {
  if (num_values != NUM_MAP_INDICES) {
    return OrtApis::CreateStatus(ORT_FAIL, "For map type num_values MUST be 2");
  }

  const OrtValue* ort_keys = in[0];
  auto p_key_ml_value = reinterpret_cast<const OrtValue*>(ort_keys);
  auto& key_tensor = p_key_ml_value->Get<Tensor>();

  const OrtValue* ort_values = in[1];
  auto p_value_ml_value = reinterpret_cast<const OrtValue*>(ort_values);
  auto& value_tensor = p_value_ml_value->Get<Tensor>();

  // as per data_types.h, we only support maps of primitive data types.
  if (key_tensor.Shape().NumDimensions() > 1 || value_tensor.Shape().NumDimensions() > 1) {
    return OrtApis::CreateStatus(ORT_FAIL, "Either the key tensor or the value tensor has NumDimensions > 1");
  }

  // since maps are represented by key and value tensors, their sizes have to be the same.
  if (key_tensor.Shape().Size() != value_tensor.Shape().Size()) {
    return OrtApis::CreateStatus(ORT_FAIL, "Key and value tensors have unequal number of elements.");
  }

  if (key_tensor.IsDataTypeString()) {
    return OrtCreateValueImplMapHelper<std::string>(key_tensor, value_tensor, out);
  }
  if (key_tensor.IsDataType<int64_t>()) {
    return OrtCreateValueImplMapHelper<int64_t>(key_tensor, value_tensor, out);
  }
  return OrtApis::CreateStatus(ORT_FAIL, "Key type is not supported yet.");
}

static OrtStatus* OrtCreateValueImpl(const OrtValue* const* in, size_t num_values, enum ONNXType value_type,
                                     OrtValue** out) {
  if (num_values <= 0) {
    return OrtApis::CreateStatus(ORT_FAIL, "Number of values should be at least 1.");
  }
  if (value_type == ONNX_TYPE_MAP) {
    return OrtCreateValueImplMap(in, num_values, out);
  }
  if (value_type == ONNX_TYPE_SEQUENCE) {
    return OrtCreateValueImplSeq(in, num_values, out);
  }
  return OrtApis::CreateStatus(ORT_FAIL, "Input is not of type sequence or map.");
}

ORT_API_STATUS_IMPL(OrtApis::CreateValue, const OrtValue* const* in, size_t num_values, enum ONNXType value_type,
                    OrtValue** out) {
  API_IMPL_BEGIN
  return OrtCreateValueImpl(in, num_values, value_type, out);
  API_IMPL_END
}

ORT_API_STATUS_IMPL(OrtApis::CreateOpaqueValue, const char* domain_name, const char* type_name, const void* data_container,
                    size_t data_container_size, OrtValue** out) {
  API_IMPL_BEGIN
  std::string dtype("opaque(");
  dtype.append(domain_name).append(",").append(type_name).append(")");
  MLDataType ml_type = DataTypeImpl::GetDataType(dtype);
  ORT_ENFORCE(ml_type != nullptr,
              "Specified domain and type names combination does not refer to a registered opaque type");
  const auto* non_tensor_base = ml_type->AsNonTensorTypeBase();
  ORT_ENFORCE(non_tensor_base != nullptr, "Opaque type is not a non_tensor type!!!");
  std::unique_ptr<OrtValue> ort_val(new OrtValue);
  non_tensor_base->FromDataContainer(data_container, data_container_size, *ort_val);
  *out = ort_val.release();
  API_IMPL_END
  return nullptr;
}

ORT_API_STATUS_IMPL(OrtApis::GetOpaqueValue, const char* domain_name, const char* type_name, const OrtValue* in,
                    void* data_container, size_t data_container_size) {
  API_IMPL_BEGIN
  std::string dtype("opaque(");
  dtype.append(domain_name).append(",").append(type_name).append(")");
  MLDataType ml_type = DataTypeImpl::GetDataType(dtype);
  ORT_ENFORCE(ml_type != nullptr,
              "Specified domain and type names combination does not refer to a registered opaque type");
  const auto* non_tensor_base = ml_type->AsNonTensorTypeBase();
  ORT_ENFORCE(non_tensor_base != nullptr, "Opaque type is not a non_tensor type!!!");
  non_tensor_base->ToDataContainer(*in, data_container_size, data_container);
  API_IMPL_END
  return nullptr;
}

// End support for non-tensor types

static constexpr OrtApiBase ort_api_base = {
    &OrtApis::GetApi,
    &OrtApis::GetVersionString,
};

/* Rules on how to add a new Ort API version

In general, NEVER remove or rearrange the members in this structure unless a new version is being created. The
goal is for newer shared libraries of the Onnx Runtime to work with binaries targeting the previous versions.
In order to do that we need to ensure older binaries get the older interfaces they are expecting.

If the next version of the OrtApi only adds members, new members can be added at the end of the OrtApi structure
without breaking anything. In this case, rename the ort_api_# structure in a way that shows the range of versions
it supports, for example 'ort_api_1_to_2', and then GetApi can return the same structure for a range of versions.

If methods need to be removed or rearranged, then make a copy of the OrtApi structure and name it 'OrtApi#to#'.
The latest Api should always be named just OrtApi. Then make a copy of the latest ort_api_* structure below and
name it ort_api_# to match the latest version number supported, you'll need to be sure the structure types match
the API they're for (the compiler should complain if this isn't correct).

If there is no desire to have the headers still expose the older APIs (clutter, documentation, etc) then the
definition should be moved to a file included by this file so that it's still defined here for binary compatibility
but isn't visible in public headers.

So for example, if we wanted to just add some new members to the ort_api_1_to_2, we'd take the following steps:

	In include\onnxruntime\core\session\onnxruntime_c_api.h we'd just add the members to the end of the structure

	In this file, we'd correspondingly add the member values to the end of the ort_api_1_to_2 structure, and also rename
	it to ort_api_1_to_3.

	Then in GetApi we'd make it return ort_api_1_to_3 for versions 1 through 3.

Second example, if we wanted to add and remove some members, we'd do this:

	In include\onnxruntime\core\session\onnxruntime_c_api.h we'd make a copy of the OrtApi structure and name the
	old one OrtApi1to2. In the new OrtApi we'd add or remove any members that we desire.

	In this file, we'd create a new copy of ort_api_1_to_2 called ort_api_3 and make the corresponding changes that were
	made to the new OrtApi.

	In GetApi we now make it return ort_api_3 for version 3.
*/

static constexpr OrtApi ort_api_1_to_2 = {
    // NOTE: The ordering of these fields MUST not change after that version has shipped since existing binaries depend on this ordering.

    // Shipped as version 1 - DO NOT MODIFY (see above text for more information)
    &OrtApis::CreateStatus,
    &OrtApis::GetErrorCode,
    &OrtApis::GetErrorMessage,

    &OrtApis::CreateEnv,
    &OrtApis::CreateEnvWithCustomLogger,
    &OrtApis::EnableTelemetryEvents,
    &OrtApis::DisableTelemetryEvents,

    &OrtApis::CreateSession,
    &OrtApis::CreateSessionFromArray,
    &OrtApis::Run,

    &OrtApis::CreateSessionOptions,
    &OrtApis::SetOptimizedModelFilePath,
    &OrtApis::CloneSessionOptions,
    &OrtApis::SetSessionExecutionMode,
    &OrtApis::EnableProfiling,
    &OrtApis::DisableProfiling,
    &OrtApis::EnableMemPattern,
    &OrtApis::DisableMemPattern,
    &OrtApis::EnableCpuMemArena,
    &OrtApis::DisableCpuMemArena,
    &OrtApis::SetSessionLogId,
    &OrtApis::SetSessionLogVerbosityLevel,
    &OrtApis::SetSessionLogSeverityLevel,
    &OrtApis::SetSessionGraphOptimizationLevel,
    &OrtApis::SetIntraOpNumThreads,
    &OrtApis::SetInterOpNumThreads,

    &OrtApis::CreateCustomOpDomain,
    &OrtApis::CustomOpDomain_Add,
    &OrtApis::AddCustomOpDomain,
    &OrtApis::RegisterCustomOpsLibrary,

    &OrtApis::SessionGetInputCount,
    &OrtApis::SessionGetOutputCount,
    &OrtApis::SessionGetOverridableInitializerCount,
    &OrtApis::SessionGetInputTypeInfo,
    &OrtApis::SessionGetOutputTypeInfo,
    &OrtApis::SessionGetOverridableInitializerTypeInfo,
    &OrtApis::SessionGetInputName,
    &OrtApis::SessionGetOutputName,
    &OrtApis::SessionGetOverridableInitializerName,

    &OrtApis::CreateRunOptions,
    &OrtApis::RunOptionsSetRunLogVerbosityLevel,
    &OrtApis::RunOptionsSetRunLogSeverityLevel,
    &OrtApis::RunOptionsSetRunTag,
    &OrtApis::RunOptionsGetRunLogVerbosityLevel,
    &OrtApis::RunOptionsGetRunLogSeverityLevel,
    &OrtApis::RunOptionsGetRunTag,
    &OrtApis::RunOptionsSetTerminate,
    &OrtApis::RunOptionsUnsetTerminate,

    &OrtApis::CreateTensorAsOrtValue,
    &OrtApis::CreateTensorWithDataAsOrtValue,
    &OrtApis::IsTensor,
    &OrtApis::GetTensorMutableData,
    &OrtApis::FillStringTensor,

    &OrtApis::GetStringTensorDataLength,
    &OrtApis::GetStringTensorContent,

    &OrtApis::CastTypeInfoToTensorInfo,
    &OrtApis::GetOnnxTypeFromTypeInfo,
    &OrtApis::CreateTensorTypeAndShapeInfo,
    &OrtApis::SetTensorElementType,

    &OrtApis::SetDimensions,
    &OrtApis::GetTensorElementType,
    &OrtApis::GetDimensionsCount,
    &OrtApis::GetDimensions,
    &OrtApis::GetSymbolicDimensions,
    &OrtApis::GetTensorShapeElementCount,
    &OrtApis::GetTensorTypeAndShape,
    &OrtApis::GetTypeInfo,
    &OrtApis::GetValueType,
    &OrtApis::CreateMemoryInfo,
    &OrtApis::CreateCpuMemoryInfo,
    &OrtApis::CompareMemoryInfo,
    &OrtApis::MemoryInfoGetName,
    &OrtApis::MemoryInfoGetId,
    &OrtApis::MemoryInfoGetMemType,
    &OrtApis::MemoryInfoGetType,
    &OrtApis::AllocatorAlloc,
    &OrtApis::AllocatorFree,
    &OrtApis::AllocatorGetInfo,
    &OrtApis::GetAllocatorWithDefaultOptions,
    &OrtApis::AddFreeDimensionOverride,
    &OrtApis::GetValue,
    &OrtApis::GetValueCount,
    &OrtApis::CreateValue,
    &OrtApis::CreateOpaqueValue,
    &OrtApis::GetOpaqueValue,

    &OrtApis::KernelInfoGetAttribute_float,
    &OrtApis::KernelInfoGetAttribute_int64,
    &OrtApis::KernelInfoGetAttribute_string,
    &OrtApis::KernelContext_GetInputCount,
    &OrtApis::KernelContext_GetOutputCount,
    &OrtApis::KernelContext_GetInput,
    &OrtApis::KernelContext_GetOutput,

    &OrtApis::ReleaseEnv,
    &OrtApis::ReleaseStatus,
    &OrtApis::ReleaseMemoryInfo,
    &OrtApis::ReleaseSession,
    &OrtApis::ReleaseValue,
    &OrtApis::ReleaseRunOptions,
    &OrtApis::ReleaseTypeInfo,
    &OrtApis::ReleaseTensorTypeAndShapeInfo,
    &OrtApis::ReleaseSessionOptions,
    &OrtApis::ReleaseCustomOpDomain,
    // End of Version 1 - DO NOT MODIFY ABOVE (see above text for more information)

    // Version 2 - In development, feel free to add/remove/rearrange here
    &OrtApis::GetDenotationFromTypeInfo,
    &OrtApis::CastTypeInfoToMapTypeInfo,
    &OrtApis::CastTypeInfoToSequenceTypeInfo,
    &OrtApis::GetMapKeyType,
    &OrtApis::GetMapValueType,
    &OrtApis::GetSequenceElementType,
    &OrtApis::ReleaseMapTypeInfo,
    &OrtApis::ReleaseSequenceTypeInfo
};

// Assert to do a limited check to ensure Version 1 of OrtApi never changes (will detect an addition or deletion but not if they cancel out each other)
// If this assert hits, read the above 'Rules on how to add a new Ort API version'
static_assert(offsetof(OrtApi, ReleaseCustomOpDomain) / sizeof(void*) == 101, "Size of version 1 API cannot change");

ORT_API(const OrtApi*, OrtApis::GetApi, uint32_t version) {
  if (version >= 1 && version <= 2)
    return &ort_api_1_to_2;

  return nullptr;  // Unsupported version
}

ORT_API(const char*, OrtApis::GetVersionString) {
  return ORT_VERSION;
}

const OrtApiBase* ORT_API_CALL OrtGetApiBase(void) NO_EXCEPTION {
  return &ort_api_base;
}

ORT_API(void, OrtApis::ReleaseEnv, _Frees_ptr_opt_ OrtEnv* value) {
  OrtEnv::Release(value);
}

DEFINE_RELEASE_ORT_OBJECT_FUNCTION(Value, OrtValue)
DEFINE_RELEASE_ORT_OBJECT_FUNCTION(RunOptions, OrtRunOptions)
DEFINE_RELEASE_ORT_OBJECT_FUNCTION(Session, ::onnxruntime::InferenceSession)<|MERGE_RESOLUTION|>--- conflicted
+++ resolved
@@ -50,12 +50,9 @@
     if (_status) return _status;      \
   } while (0)
 
-<<<<<<< HEAD
-=======
-
-
-
->>>>>>> 7ff5c0e5
+
+
+
 #define TENSOR_READ_API_BEGIN                          \
   API_IMPL_BEGIN                                       \
   auto v = reinterpret_cast<const ::OrtValue*>(value); \
