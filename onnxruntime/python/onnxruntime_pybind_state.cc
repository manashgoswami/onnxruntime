--- conflicted
+++ resolved
@@ -618,30 +618,6 @@
         io_binding->Get()->ClearOutputs();
       });
 
-<<<<<<< HEAD
-  py::class_<TrainingParameters> parameters(m, "TrainingParameters", R"pbdoc(Configuration information for training.)pbdoc");
-  parameters.def(py::init())
-      .def_readwrite("loss_output_name", &TrainingParameters::loss_output_name)
-      .def_readwrite("immutable_weights", &TrainingParameters::immutable_weights)
-      .def_readwrite("weights_not_to_train", &TrainingParameters::weights_not_to_train)
-      .def_readwrite("weights_to_train", &TrainingParameters::weights_to_train)
-      .def_readwrite("loss_scale_input_name", &TrainingParameters::loss_scale_input_name)
-      .def_readwrite("scaled_loss_output_name", &TrainingParameters::scaled_loss_output_name)
-      .def_readwrite("training_optimizer_name", &TrainingParameters::training_optimizer_name)
-      .def_readwrite("lr_params_feed_name", &TrainingParameters::lr_params_feed_name)
-      .def_readwrite("optimizer_attributes_map", &TrainingParameters::optimizer_attributes_map)
-      .def_readwrite("use_fp16_moments", &TrainingParameters::use_fp16_moments)
-      .def_readwrite("use_mixed_precision", &TrainingParameters::use_mixed_precision)
-      .def_readwrite("allreduce_post_accumulation", &TrainingParameters::allreduce_post_accumulation)
-      .def_readwrite("loss_scale", &TrainingParameters::loss_scale)
-      .def_readwrite("world_rank", &TrainingParameters::world_rank)
-      .def_readwrite("world_size", &TrainingParameters::world_size)
-      .def_readwrite("gradient_accumulation_steps", &TrainingParameters::gradient_accumulation_steps)
-      .def_readwrite("partition_optimizer", &TrainingParameters::partition_optimizer)
-      .def_readwrite("seed", &TrainingParameters::seed);
-
-=======
->>>>>>> 49e6043d
   py::class_<SessionOptions>
       sess(m, "SessionOptions", R"pbdoc(Configuration information for a session.)pbdoc");
   sess
