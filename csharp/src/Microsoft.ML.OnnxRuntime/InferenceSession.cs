// Copyright (c) Microsoft Corporation. All rights reserved.
// Licensed under the MIT License.

using System;
using System.Runtime.InteropServices;
using System.Collections.Generic;
using System.IO;
using System.Linq;


namespace Microsoft.ML.OnnxRuntime
{


    /// <summary>
    /// Represents an Inference Session on an ONNX Model
    /// </summary>
    public class InferenceSession : IDisposable
    {
        protected IntPtr _nativeHandle;
        protected Dictionary<string, NodeMetadata> _inputMetadata, _outputMetadata, _overridableInitializerMetadata;
        private SessionOptions _builtInSessionOptions = null;
        private RunOptions _builtInRunOptions = null;


        #region Public API

        /// <summary>
        /// Constructs an InferenceSession from a model file
        /// </summary>
        /// <param name="modelPath"></param>
        public InferenceSession(string modelPath)
        {
            _builtInSessionOptions = new SessionOptions(); // need to be disposed
            Init(modelPath, _builtInSessionOptions);
        }


        /// <summary>
        /// Constructs an InferenceSession from a model file, with some additional session options
        /// </summary>
        /// <param name="modelPath"></param>
        /// <param name="options"></param>
        public InferenceSession(string modelPath, SessionOptions options)
        {
            Init(modelPath, options);
        }

        /// <summary>
        /// Constructs an InferenceSession from a model data in byte array
        /// </summary>
        /// <param name="model"></param>
        public InferenceSession(byte[] model)
        {
            _builtInSessionOptions = new SessionOptions(); // need to be disposed
            Init(model, _builtInSessionOptions);
        }

        /// <summary>
        /// Constructs an InferenceSession from a model data in byte array, with some additional session options
        /// </summary>
        /// <param name="model"></param>
        /// <param name="options"></param>
        public InferenceSession(byte[] model, SessionOptions options)
        {
            Init(model, options);
        }

        /// <summary>
        /// Meta data regarding the input nodes, keyed by input names
        /// </summary>
        public IReadOnlyDictionary<string, NodeMetadata> InputMetadata
        {
            get
            {
                return _inputMetadata;
            }
        }

        /// <summary>
        /// Metadata regarding the output nodes, keyed by output names
        /// </summary>
        public IReadOnlyDictionary<string, NodeMetadata> OutputMetadata
        {
            get
            {
                return _outputMetadata;
            }
        }

        /// <summary>
        /// Metadata regarding the overridable initializers, keyed by node names
        /// </summary>
        public IReadOnlyDictionary<string, NodeMetadata> OverridableInitializerMetadata
        {
            get
            {
                return _overridableInitializerMetadata;
            }
        }

        /// <summary>
        /// Runs the loaded model for the given inputs, and fetches all the outputs.
        /// </summary>
        /// <param name="inputs">specify a collection of <see cref="NamedOnnxValue"/> that indicates the input values.</param>
        /// <returns>Output Tensors in a Collection of NamedOnnxValue. User must dispose the output.</returns>
        public IDisposableReadOnlyCollection<DisposableNamedOnnxValue> Run(IReadOnlyCollection<NamedOnnxValue> inputs)
        {
            string[] outputNames = new string[_outputMetadata.Count];
            _outputMetadata.Keys.CopyTo(outputNames, 0);
            return Run(inputs, outputNames);
        }

        /// <summary>
        /// Runs the loaded model for the given inputs, and fetches the outputs specified in <paramref name="outputNames"/>.
        /// </summary>
        /// <param name="inputs">Specify a collection of <see cref="NamedOnnxValue"/> that indicates the input values.</param>
        /// <param name="outputNames">Specify a collection of string that indicates the output names to fetch.</param>
        /// <returns>Output Tensors in a Collection of NamedOnnxValue. User must dispose the output.</returns>
        public IDisposableReadOnlyCollection<DisposableNamedOnnxValue> Run(IReadOnlyCollection<NamedOnnxValue> inputs, IReadOnlyCollection<string> outputNames)
        {
            return Run(inputs, outputNames, _builtInRunOptions);
        }

        /// <summary>
        /// Runs the loaded model for the given inputs, and fetches the specified outputs in <paramref name="outputNames"/>. Uses the given RunOptions for this run.
        /// </summary>
        /// <param name="inputs">Specify a collection of <see cref="NamedOnnxValue"/> that indicates the input values.</param>
        /// <param name="outputNames">Specify a collection of string that indicates the output names to fetch.</param>
        /// <param name="options"></param>
        /// <returns>Output Tensors in a Collection of NamedOnnxValue. User must dispose the output.</returns>
        public IDisposableReadOnlyCollection<DisposableNamedOnnxValue> Run(IReadOnlyCollection<NamedOnnxValue> inputs, IReadOnlyCollection<string> outputNames, RunOptions options)
        {
            // prepare inputs
            var inputNamesArray = new string[inputs.Count];
            var inputValuesArray = new IntPtr[inputs.Count];
            var pinnedInputBufferHandles = new System.Buffers.MemoryHandle[inputs.Count];

            int inputIndex = 0;
            foreach (var input in inputs)
            {
                inputNamesArray[inputIndex] = input.Name;

<<<<<<< HEAD
                // create native OrtValue from the input if feasible, else throw notsupported exception for now
                input.ToNativeOnnxValue(out inputValuesArray[inputIndex], out pinnedInputBufferHandles[inputIndex]);
=======
                // create Tensor from the input if feasible, else throw notsupported exception for now
                input.ToNativeOnnxValue(out inputTensors[inputIndex], 
                                        out pinnedBufferHandles[inputIndex]);
>>>>>>> ef7b98f9

                inputIndex++;
            }

            // prepare empty outputs
            string[] outputNamesArray = outputNames as string[] ?? outputNames.ToArray();
            IntPtr[] outputValuesArray = new IntPtr[outputNames.Count];

            IntPtr status = NativeMethods.OrtRun(
                                                _nativeHandle,
                                                options.Handle,
                                                inputNamesArray,
                                                inputValuesArray,
                                                (UIntPtr)inputs.Count,
                                                outputNamesArray,
                                                (UIntPtr)outputNames.Count,
                                                outputValuesArray /* Empty array is passed in to receive output OrtValue pointers */
                                                );

            try
            {
                NativeApiStatus.VerifySuccess(status);
                var result = new DisposableList<DisposableNamedOnnxValue>();
                for (uint i = 0; i < outputValuesArray.Length; i++)
                {
                    result.Add(DisposableNamedOnnxValue.CreateFromOnnxValue(outputNamesArray[i], outputValuesArray[i]));
                }

                return result;
            }
            catch (OnnxRuntimeException e)
            {
                //clean up the individual output tensors if it is not null;
                for (uint i = 0; i < outputValuesArray.Length; i++)
                {
                    if (outputValuesArray[i] != IntPtr.Zero)
                    {
                        NativeMethods.OrtReleaseValue(outputValuesArray[i]);
                    }
                }
                throw e;
            }
            finally
            {
                inputIndex = 0;
                foreach (var input in inputs)
                {
<<<<<<< HEAD
                    NativeMethods.OrtReleaseValue(inputValuesArray[i]); // For elementary type Tensors, this should not release the buffer, but should delete the native tensor object.
                                                                        // For string tensors, this releases the native memory allocated for the tensor, including the buffer
                    pinnedInputBufferHandles[i].Dispose();
                }
            }

        }

        /// <summary>
        /// Runs the loaded model for the given inputs, and fetches all the outputs.
        /// </summary>
        /// <param name="inputNames">Specify a collection of string that indicates the input names. Should match <paramref name="inputValues"/>.</param>
        /// <param name="inputValues">Specify a collection of <see cref="PinnedOnnxValue"/> that indicates the input values.</param>
        /// <returns>Output Tensors in a Collection of NamedOnnxValue. User must dispose the output.</returns>
        public IDisposableReadOnlyCollection<DisposableNamedOnnxValue> Run(
            IReadOnlyCollection<string> inputNames,
            IReadOnlyCollection<PinnedOnnxValue> inputValues)
        {
            string[] outputNames = new string[_outputMetadata.Count];
            _outputMetadata.Keys.CopyTo(outputNames, 0);
            return Run(inputNames, inputValues, outputNames, _builtInRunOptions);
        }

        /// <summary>
        /// Runs the loaded model for the given inputs, and fetches the outputs specified in <paramref name="outputNames"/>.
        /// </summary>
        /// <param name="inputNames">Specify a collection of string that indicates the input names. Should match <paramref name="inputValues"/>.</param>
        /// <param name="inputValues">Specify a collection of <see cref="PinnedOnnxValue"/> that indicates the input values.</param>
        /// <param name="outputNames">Specify a collection of string that indicates the output names to fetch.</param>
        /// <returns>Output Tensors in a Collection of NamedOnnxValue. User must dispose the output.</returns>
        public IDisposableReadOnlyCollection<DisposableNamedOnnxValue> Run(
            IReadOnlyCollection<string> inputNames,
            IReadOnlyCollection<PinnedOnnxValue> inputValues,
            IReadOnlyCollection<string> outputNames)
        {
            return Run(inputNames, inputValues, outputNames, _builtInRunOptions);
        }

        /// <summary>
        /// Runs the loaded model for the given inputs, and fetches the specified outputs in <paramref name="outputNames"/>. Uses the given RunOptions for this run.
        /// </summary>
        /// <param name="inputNames">Specify a collection of string that indicates the input names. Should match <paramref name="inputValues"/>.</param>
        /// <param name="inputValues">Specify a collection of <see cref="PinnedOnnxValue"/> that indicates the input values.</param>
        /// <param name="outputNames">Specify a collection of string that indicates the output names to fetch.</param>
        /// <param name="options"></param>
        /// <returns>Output Tensors in a Collection of NamedOnnxValue. User must dispose the output.</returns>
        public IDisposableReadOnlyCollection<DisposableNamedOnnxValue> Run(
            IReadOnlyCollection<string> inputNames,
            IReadOnlyCollection<PinnedOnnxValue> inputValues,
            IReadOnlyCollection<string> outputNames,
            RunOptions options)
        {
            if (inputNames.Count != inputValues.Count)
            {
                throw new ArgumentException($"Length of {nameof(inputNames)} ({inputNames.Count}) must match that of {nameof(inputValues)} ({inputValues.Count}).");
            }

            // prepare inputs
            string[] inputNamesArray = inputNames as string[] ?? inputNames.ToArray();
            IntPtr[] inputValuesArray = new IntPtr[inputNames.Count];
            int inputIndex = 0;
            foreach (var input in inputValues)
            {
                inputValuesArray[inputIndex] = input.Value;

                inputIndex++;
            }

            // prepare empty outputs
            string[] outputNamesArray = outputNames as string[] ?? outputNames.ToArray();
            IntPtr[] outputValuesArray = new IntPtr[outputNames.Count];

            IntPtr status = NativeMethods.OrtRun(
                                                _nativeHandle,
                                                options.Handle,
                                                inputNamesArray,
                                                inputValuesArray,
                                                (UIntPtr)inputNames.Count,
                                                outputNamesArray,
                                                (UIntPtr)outputNames.Count,
                                                outputValuesArray /* Empty array is passed in to receive output OrtValue pointers */
                                                );

            try
            {
                NativeApiStatus.VerifySuccess(status);
                var result = new DisposableList<DisposableNamedOnnxValue>();
                for (uint i = 0; i < outputValuesArray.Length; i++)
                {
                    result.Add(DisposableNamedOnnxValue.CreateFromOnnxValue(outputNamesArray[i], outputValuesArray[i]));
                }

                return result;
            }
            catch (OnnxRuntimeException e)
            {
                //clean up the individual output tensors if it is not null;
                for (uint i = 0; i < outputValuesArray.Length; i++)
                {
                    if (outputValuesArray[i] != IntPtr.Zero)
                    {
                        NativeMethods.OrtReleaseValue(outputValuesArray[i]);
                    }
=======
                    // For NamedOnnxValue, always unpin the input buffers, and delete the native Onnx value objects
                    // For DisposableNamedOnnxValue, the user needs to do this by invoking Dispose
                    if (input.GetType() == typeof(NamedOnnxValue))
                    {
                        NativeMethods.OrtReleaseValue(inputTensors[inputIndex]); // For elementary type Tensors, this should not release the buffer, but should delete the native tensor object.
                                                                                 // For string tensors, this releases the native memory allocated for the tensor, including the buffer
                        pinnedBufferHandles[inputIndex].Dispose();
                    }

                    inputIndex++;
>>>>>>> ef7b98f9
                }
                throw e;
            }

        }

        /// <summary>
        /// Runs the loaded model for the given inputs and outputs.
        /// 
        /// Outputs need to be created with correct type and dimension to accept the fetched data.
        /// </summary>
        /// <param name="inputNames">Specify a collection of string that indicates the input names. Should match <paramref name="inputValues"/>.</param>
        /// <param name="inputValues">Specify a collection of <see cref="PinnedOnnxValue"/> that indicates the input values.</param>
        /// <param name="outputNames">Specify a collection of string that indicates the output names. Should match <paramref name="outputValues"/>.</param>
        /// <param name="outputValues">Specify a collection of <see cref="PinnedOnnxValue"/> that indicates the output values.</param>
        public void Run(
            IReadOnlyCollection<string> inputNames,
            IReadOnlyCollection<PinnedOnnxValue> inputValues,
            IReadOnlyCollection<string> outputNames,
            IReadOnlyCollection<PinnedOnnxValue> outputValues)
        {
            Run(inputNames, inputValues, outputNames, outputValues, _builtInRunOptions);
        }

        /// <summary>
        /// Runs the loaded model for the given inputs and outputs. Uses the given RunOptions for this run.
        /// 
        /// Outputs need to be created with correct type and dimension to accept the fetched data.
        /// </summary>
        /// <param name="inputNames">Specify a collection of string that indicates the input names. Should match <paramref name="inputValues"/>.</param>
        /// <param name="inputValues">Specify a collection of <see cref="PinnedOnnxValue"/> that indicates the input values.</param>
        /// <param name="outputNames">Specify a collection of string that indicates the output names. Should match <paramref name="outputValues"/>.</param>
        /// <param name="outputValues">Specify a collection of <see cref="PinnedOnnxValue"/> that indicates the output values.</param>
        /// <param name="options"></param>
        public void Run(
            IReadOnlyCollection<string> inputNames,
            IReadOnlyCollection<PinnedOnnxValue> inputValues,
            IReadOnlyCollection<string> outputNames,
            IReadOnlyCollection<PinnedOnnxValue> outputValues,
            RunOptions options)
        {
            if (inputNames.Count != inputValues.Count)
            {
                throw new ArgumentException($"Length of {nameof(inputNames)} ({inputNames.Count}) must match that of {nameof(inputValues)} ({inputValues.Count}).");
            }
            if (outputNames.Count != outputValues.Count)
            {
                throw new ArgumentException($"Length of {nameof(outputNames)} ({outputNames.Count}) must match that of {nameof(outputValues)} ({outputValues.Count}).");
            }

            // prepare inputs
            string[] inputNamesArray = inputNames as string[] ?? inputNames.ToArray();
            IntPtr[] inputValuesArray = new IntPtr[inputNames.Count];
            int inputIndex = 0;
            foreach (var input in inputValues)
            {
                inputValuesArray[inputIndex] = input.Value;

                inputIndex++;
            }

            // prepare outputs
            string[] outputNamesArray = outputNames as string[] ?? outputNames.ToArray();
            IntPtr[] outputValuesArray = new IntPtr[outputNames.Count];
            int outputIndex = 0;
            foreach (var output in outputValues)
            {
                outputValuesArray[outputIndex] = output.Value;

                outputIndex++;
            }

            IntPtr status = NativeMethods.OrtRun(
                                                _nativeHandle,
                                                options.Handle,
                                                inputNamesArray,
                                                inputValuesArray,
                                                (UIntPtr)inputNames.Count,
                                                outputNamesArray,
                                                (UIntPtr)outputNames.Count,
                                                outputValuesArray /* pointers to Pre-allocated OrtValue instances */
                                                );

            NativeApiStatus.VerifySuccess(status);
        }

        /// <summary>
        /// Runs the loaded model for the given inputs and outputs.
        /// 
        /// Outputs need to be created with correct type and dimension to receive the fetched data.
        /// </summary>
        /// <param name="inputs">Specify a collection of <see cref="NamedOnnxValue"/> that indicates the input values.</param>
        /// <param name="output">Specify a collection of <see cref="NamedOnnxValue"/> that indicates the output values.</param>
        public void Run(
            IReadOnlyCollection<NamedOnnxValue> inputs,
            IReadOnlyCollection<NamedOnnxValue> outputs)
        {
            Run(inputs, outputs, _builtInRunOptions);
        }

        /// <summary>
        /// Runs the loaded model for the given inputs and outputs. Uses the given RunOptions for this run.
        /// 
        /// Outputs need to be created with correct type and dimension to receive the fetched data.
        /// </summary>
        /// <param name="inputs">Specify a collection of <see cref="NamedOnnxValue"/> that indicates the input values.</param>
        /// <param name="output">Specify a collection of <see cref="NamedOnnxValue"/> that indicates the output values.</param>
        /// <param name="options"></param>
        public void Run(
            IReadOnlyCollection<NamedOnnxValue> inputs,
            IReadOnlyCollection<NamedOnnxValue> outputs,
            RunOptions options)
        {
            // prepare inputs
            var inputNamesArray = new string[inputs.Count];
            var inputValuesArray = new IntPtr[inputs.Count];
            var pinnedInputBufferHandles = new System.Buffers.MemoryHandle[inputs.Count];

            int inputIndex = 0;
            foreach (var input in inputs)
            {
                inputNamesArray[inputIndex] = input.Name;

                // create native OrtValue from the input if feasible, else throw notsupported exception for now
                input.ToNativeOnnxValue(out inputValuesArray[inputIndex], out pinnedInputBufferHandles[inputIndex]);

                inputIndex++;
            }

            // prepare outputs
            var outputNamesArray = new string[outputs.Count];
            var outputValuesArray = new IntPtr[outputs.Count];
            var pinnedOutputBufferHandles = new System.Buffers.MemoryHandle[outputs.Count];

            int outputIndex = 0;
            foreach (var output in outputs)
            {
                outputNamesArray[outputIndex] = output.Name;

                // create native OrtValue from the output if feasible, else throw notsupported exception for now
                output.ToNativeOnnxValue(out outputValuesArray[outputIndex], out pinnedOutputBufferHandles[outputIndex]);

                outputIndex++;
            }

            IntPtr status = NativeMethods.OrtRun(
                                                _nativeHandle,
                                                options.Handle,
                                                inputNamesArray,
                                                inputValuesArray,
                                                (UIntPtr)inputs.Count,
                                                outputNamesArray,
                                                (UIntPtr)outputs.Count,
                                                outputValuesArray /* pointers to Pre-allocated OrtValue instances */
                                                );

            try
            {
                NativeApiStatus.VerifySuccess(status);
            }
            finally
            {
                // always unpin the input buffers, and delete the native Onnx value objects
                for (int i = 0; i < inputs.Count; i++)
                {
                    NativeMethods.OrtReleaseValue(inputValuesArray[i]); // For elementary type Tensors, this should not release the buffer, but should delete the native tensor object.
                                                                        // For string tensors, this releases the native memory allocated for the tensor, including the buffer
                    pinnedInputBufferHandles[i].Dispose();
                }

                // always unpin the output buffers, and delete the native Onnx value objects
                for (int i = 0; i < outputs.Count; i++)
                {
                    NativeMethods.OrtReleaseValue(outputValuesArray[i]); // For elementary type Tensors, this should not release the buffer, but should delete the native tensor object.
                                                                         // For string tensors, this releases the native memory allocated for the tensor, including the buffer
                    pinnedOutputBufferHandles[i].Dispose();
                }
            }
        }

        /// <summary>
        /// Runs the loaded model for the given inputs and outputs.
        /// 
        /// Outputs need to be created with correct type and dimension to receive the fetched data.
        /// </summary>
        /// <param name="inputs">Specify a collection of <see cref="NamedOnnxValue"/> that indicates the input values.</param>
        /// <param name="outputNames">Specify a collection of string that indicates the output names. Should match <paramref name="outputValues"/>.</param>
        /// <param name="outputValues">Specify a collection of <see cref="PinnedOnnxValue"/> that indicates the output values.</param>
        public void Run(
            IReadOnlyCollection<NamedOnnxValue> inputs,
            IReadOnlyCollection<string> outputNames,
            IReadOnlyCollection<PinnedOnnxValue> outputValues)
        {
            Run(inputs, outputNames, outputValues, _builtInRunOptions);
        }

        /// <summary>
        /// Runs the loaded model for the given inputs and outputs. Uses the given RunOptions for this run.
        /// 
        /// Outputs need to be created with correct type and dimension to receive the fetched data.
        /// </summary>
        /// <param name="inputs">Specify a collection of <see cref="NamedOnnxValue"/> that indicates the input values.</param>
        /// <param name="outputNames">Specify a collection of string that indicates the output names. Should match <paramref name="outputValues"/>.</param>
        /// <param name="outputValues">Specify a collection of <see cref="PinnedOnnxValue"/> that indicates the output values.</param>
        /// <param name="options"></param>
        public void Run(
            IReadOnlyCollection<NamedOnnxValue> inputs,
            IReadOnlyCollection<string> outputNames,
            IReadOnlyCollection<PinnedOnnxValue> outputValues,
            RunOptions options)
        {
            if (outputNames.Count != outputValues.Count)
            {
                throw new ArgumentException($"Length of {nameof(outputNames)} ({outputNames.Count}) must match that of {nameof(outputValues)} ({outputValues.Count}).");
            }

            // prepare inputs
            var inputNamesArray = new string[inputs.Count];
            var inputValuesArray = new IntPtr[inputs.Count];
            var pinnedInputBufferHandles = new System.Buffers.MemoryHandle[inputs.Count];

            int inputIndex = 0;
            foreach (var input in inputs)
            {
                inputNamesArray[inputIndex] = input.Name;

                // create native OrtValue from the input if feasible, else throw notsupported exception for now
                input.ToNativeOnnxValue(out inputValuesArray[inputIndex], out pinnedInputBufferHandles[inputIndex]);

                inputIndex++;
            }

            // prepare outputs
            string[] outputNamesArray = outputNames as string[] ?? outputNames.ToArray();
            IntPtr[] outputValuesArray = new IntPtr[outputNames.Count];
            int outputIndex = 0;
            foreach (var output in outputValues)
            {
                outputValuesArray[outputIndex] = output.Value;

                outputIndex++;
            }

            IntPtr status = NativeMethods.OrtRun(
                                                _nativeHandle,
                                                options.Handle,
                                                inputNamesArray,
                                                inputValuesArray,
                                                (UIntPtr)inputs.Count,
                                                outputNamesArray,
                                                (UIntPtr)outputNames.Count,
                                                outputValuesArray /* pointers to Pre-allocated OrtValue instances */
                                                );

            try
            {
                NativeApiStatus.VerifySuccess(status);
            }
            finally
            {
                // always unpin the input buffers, and delete the native Onnx value objects
                for (int i = 0; i < inputs.Count; i++)
                {
                    NativeMethods.OrtReleaseValue(inputValuesArray[i]); // For elementary type Tensors, this should not release the buffer, but should delete the native tensor object.
                                                                        // For string tensors, this releases the native memory allocated for the tensor, including the buffer
                    pinnedInputBufferHandles[i].Dispose();
                }
            }
        }

        /// <summary>
        /// Runs the loaded model for the given inputs and outputs.
        /// 
        /// Outputs need to be created with correct type and dimension to receive the fetched data.
        /// </summary>
        /// <param name="inputNames">Specify a collection of string that indicates the input names. Should match <paramref name="inputValues"/>.</param>
        /// <param name="inputValues">Specify a collection of <see cref="PinnedOnnxValue"/> that indicates the input values.</param>
        /// <param name="output">Specify a collection of <see cref="NamedOnnxValue"/> that indicates the output values.</param>
        public void Run(
            IReadOnlyCollection<string> inputNames,
            IReadOnlyCollection<PinnedOnnxValue> inputValues,
            IReadOnlyCollection<NamedOnnxValue> outputs)
        {
            Run(inputNames, inputValues, outputs, _builtInRunOptions);
        }

        /// <summary>
        /// Runs the loaded model for the given inputs and outputs. Uses the given RunOptions for this run.
        /// 
        /// Outputs need to be created with correct type and dimension to receive the fetched data.
        /// </summary>
        /// <param name="inputNames">Specify a collection of string that indicates the input names. Should match <paramref name="inputValues"/>.</param>
        /// <param name="inputValues">Specify a collection of <see cref="PinnedOnnxValue"/> that indicates the input values.</param>
        /// <param name="output">Specify a collection of <see cref="NamedOnnxValue"/> that indicates the output values.</param>
        /// <param name="options"></param>
        public void Run(
            IReadOnlyCollection<string> inputNames,
            IReadOnlyCollection<PinnedOnnxValue> inputValues,
            IReadOnlyCollection<NamedOnnxValue> outputs,
            RunOptions options)
        {
            if (inputNames.Count != inputValues.Count)
            {
                throw new ArgumentException($"Length of {nameof(inputNames)} ({inputNames.Count}) must match that of {nameof(inputValues)} ({inputValues.Count}).");
            }

            // prepare inputs
            string[] inputNamesArray = inputNames as string[] ?? inputNames.ToArray();
            IntPtr[] inputValuesArray = new IntPtr[inputNames.Count];
            int inputIndex = 0;
            foreach (var input in inputValues)
            {
                inputValuesArray[inputIndex] = input.Value;

                inputIndex++;
            }

            // prepare outputs
            var outputNamesArray = new string[outputs.Count];
            var outputValuesArray = new IntPtr[outputs.Count];
            var pinnedOutputBufferHandles = new System.Buffers.MemoryHandle[outputs.Count];

            int outputIndex = 0;
            foreach (var output in outputs)
            {
                outputNamesArray[outputIndex] = output.Name;

                // create native OrtValue from the output if feasible, else throw notsupported exception for now
                output.ToNativeOnnxValue(out outputValuesArray[outputIndex], out pinnedOutputBufferHandles[outputIndex]);

                outputIndex++;
            }

            IntPtr status = NativeMethods.OrtRun(
                                                _nativeHandle,
                                                options.Handle,
                                                inputNamesArray,
                                                inputValuesArray,
                                                (UIntPtr)inputNames.Count,
                                                outputNamesArray,
                                                (UIntPtr)outputs.Count,
                                                outputValuesArray /* pointers to Pre-allocated OrtValue instances */
                                                );

            try
            {
                NativeApiStatus.VerifySuccess(status);
            }
            finally
            {
                // always unpin the output buffers, and delete the native Onnx value objects
                for (int i = 0; i < outputs.Count; i++)
                {
                    NativeMethods.OrtReleaseValue(outputValuesArray[i]); // For elementary type Tensors, this should not release the buffer, but should delete the native tensor object.
                                                                         // For string tensors, this releases the native memory allocated for the tensor, including the buffer
                    pinnedOutputBufferHandles[i].Dispose();
                }
            }
        }


        //TODO: kept internal until implemented
        internal ModelMetadata ModelMetadata
        {
            get
            {
                return new ModelMetadata(); //TODO: implement
            }
        }

        #endregion

        #region private methods

        private void Init(string modelPath, SessionOptions options)
        {
            var envHandle = OnnxRuntime.Handle;
            var session = IntPtr.Zero;
            NativeApiStatus.VerifySuccess(NativeMethods.OrtCreateSession(envHandle, NativeMethods.GetPlatformSerializedString(modelPath), options.Handle, out session));

            InitWithSessionHandle(session, options);
        }

        private void Init(byte[] modelData, SessionOptions options)
        {
            var envHandle = OnnxRuntime.Handle;
            var session = IntPtr.Zero;

            NativeApiStatus.VerifySuccess(NativeMethods.OrtCreateSessionFromArray(envHandle, modelData, (UIntPtr)modelData.Length, options.Handle, out session));

            InitWithSessionHandle(session, options);
        }

        /// <summary>
        /// Initializes the session object with a native session handle
        /// </summary>
        /// <param name="session">Handle of a native session object</param>
        /// <param name="options">Session options</param>
        private void InitWithSessionHandle(IntPtr session, SessionOptions options)
        {
            _nativeHandle = session;
            try
            {

                // Initialize input/output metadata
                _inputMetadata = new Dictionary<string, NodeMetadata>();
                _outputMetadata = new Dictionary<string, NodeMetadata>();
                _overridableInitializerMetadata = new Dictionary<string, NodeMetadata>();

                // get input count
                UIntPtr inputCount = UIntPtr.Zero;
                NativeApiStatus.VerifySuccess(NativeMethods.OrtSessionGetInputCount(_nativeHandle, out inputCount));

                // get all the input names and metadata
                for (ulong i = 0; i < (ulong)inputCount; i++)
                {
                    var iname = GetInputName(i);
                    _inputMetadata[iname] = GetInputMetadata(i);
                }
                // get output count
                UIntPtr outputCount = UIntPtr.Zero;
                NativeApiStatus.VerifySuccess(NativeMethods.OrtSessionGetOutputCount(_nativeHandle, out outputCount));

                // get all the output names and metadata
                for (ulong i = 0; i < (ulong)outputCount; i++)
                {
                    _outputMetadata[GetOutputName(i)] = GetOutputMetadata(i);
                }

                // get overridable initializer count
                UIntPtr initilaizerCount = UIntPtr.Zero;
                NativeApiStatus.VerifySuccess(NativeMethods.OrtSessionGetOverridableInitializerCount(_nativeHandle, out initilaizerCount));

                // get all the overridable initializer names and metadata
                for (ulong i = 0; i < (ulong)initilaizerCount; i++)
                {
                    _overridableInitializerMetadata[GetOverridableInitializerName(i)] = GetOverridableInitializerMetadata(i);
                }

            }
            catch (OnnxRuntimeException e)
            {
                if (_nativeHandle != IntPtr.Zero)
                {
                    NativeMethods.OrtReleaseSession(_nativeHandle);
                    _nativeHandle = IntPtr.Zero;
                }
                throw e;
            }

            _builtInRunOptions = new RunOptions();  // create a default built-in run option, and avoid creating a new one every run() call
        }


        private string GetOutputName(ulong index)
        {
            IntPtr nameHandle = IntPtr.Zero;
            string str = null;

            IntPtr status = NativeMethods.OrtSessionGetOutputName(
                                                _nativeHandle,
                                                (UIntPtr)index,
                                                NativeMemoryAllocator.DefaultInstance.Handle,
                                                out nameHandle);
            try
            {
                NativeApiStatus.VerifySuccess(status);
                str = Marshal.PtrToStringAnsi(nameHandle); //assumes charset = ANSI
            }
            finally
            {
                if (nameHandle != IntPtr.Zero)
                {
                    NativeMemoryAllocator.DefaultInstance.FreeMemory(nameHandle);
                }
            }

            return str;
        }

        private string GetInputName(ulong index)
        {
            IntPtr nameHandle = IntPtr.Zero;
            string str = null;

            IntPtr status = NativeMethods.OrtSessionGetInputName(
                                                _nativeHandle,
                                                (UIntPtr)index,
                                                NativeMemoryAllocator.DefaultInstance.Handle,
                                                out nameHandle);
            try
            {

                NativeApiStatus.VerifySuccess(status);
                str = Marshal.PtrToStringAnsi(nameHandle); //assumes charset = ANSI
            }
            finally
            {
                if (nameHandle != IntPtr.Zero)
                {
                    NativeMemoryAllocator.DefaultInstance.FreeMemory(nameHandle);
                }
            }
            return str;
        }

        private string GetOverridableInitializerName(ulong index)
        {
            IntPtr nameHandle = IntPtr.Zero;
            string str = null;

            IntPtr status = NativeMethods.OrtSessionGetOverridableInitializerName(
                                                _nativeHandle,
                                                (UIntPtr)index,
                                                NativeMemoryAllocator.DefaultInstance.Handle,
                                                out nameHandle);
            try
            {

                NativeApiStatus.VerifySuccess(status);
                str = Marshal.PtrToStringAnsi(nameHandle); //assumes charset = ANSI
            }
            finally
            {
                if (nameHandle != IntPtr.Zero)
                {
                    NativeMemoryAllocator.DefaultInstance.FreeMemory(nameHandle);
                }
            }
            return str;
        }

        private NodeMetadata GetInputMetadata(ulong index)
        {
            IntPtr typeInfo = IntPtr.Zero;
            try
            {
                NativeApiStatus.VerifySuccess(NativeMethods.OrtSessionGetInputTypeInfo(_nativeHandle, (UIntPtr)index, out typeInfo));
                return GetMetadataFromTypeInfo(typeInfo);
            }
            finally
            {
                if (typeInfo != IntPtr.Zero)
                {
                    NativeMethods.OrtReleaseTypeInfo(typeInfo);
                }
            }
        }

        private NodeMetadata GetOutputMetadata(ulong index)
        {
            IntPtr typeInfo = IntPtr.Zero;
            try
            {
                NativeApiStatus.VerifySuccess(NativeMethods.OrtSessionGetOutputTypeInfo(_nativeHandle, (UIntPtr)index, out typeInfo));
                return GetMetadataFromTypeInfo(typeInfo);
            }
            finally
            {
                if (typeInfo != IntPtr.Zero)
                {
                    NativeMethods.OrtReleaseTypeInfo(typeInfo);
                }
            }
        }

        private NodeMetadata GetOverridableInitializerMetadata(ulong index)
        {
            IntPtr typeInfo = IntPtr.Zero;
            try
            {
                NativeApiStatus.VerifySuccess(NativeMethods.OrtSessionGetOverridableInitializerTypeInfo(_nativeHandle, (UIntPtr)index, out typeInfo));
                return GetMetadataFromTypeInfo(typeInfo);
            }
            finally
            {
                if (typeInfo != IntPtr.Zero)
                {
                    NativeMethods.OrtReleaseTypeInfo(typeInfo);
                }
            }
        }

        internal static NodeMetadata GetMetadataFromTypeInfo(IntPtr typeInfo)
        {
            OnnxValueType valueType;
            unsafe
            {
                NativeApiStatus.VerifySuccess(NativeMethods.OrtGetOnnxTypeFromTypeInfo(typeInfo, new IntPtr(&valueType)));
            }
            if (valueType != OnnxValueType.ONNX_TYPE_TENSOR && valueType != OnnxValueType.ONNX_TYPE_SPARSETENSOR)
            {
                return new NodeMetadata(valueType, new int[] { }, new string[] { }, typeof(NamedOnnxValue));
            }

            IntPtr tensorInfo;
            NativeApiStatus.VerifySuccess(NativeMethods.OrtCastTypeInfoToTensorInfo(typeInfo, out tensorInfo)); //(IntPtr)(int)(uint)
            // Convert the newly introduced OrtTypeInfo* to the older OrtTypeAndShapeInfo*

            if (tensorInfo == IntPtr.Zero)
                return null;

            TensorElementType type;
            unsafe
            {
                NativeApiStatus.VerifySuccess(NativeMethods.OrtGetTensorElementType(tensorInfo, new IntPtr(&type)));
            }
            Type dotnetType = null;
            int width = 0;
            TensorElementTypeConverter.GetTypeAndWidth(type, out dotnetType, out width);
            UIntPtr numDimensions;
            NativeApiStatus.VerifySuccess(NativeMethods.OrtGetDimensionsCount(tensorInfo, out numDimensions));

            long[] dimensions = new long[(int)numDimensions];
            NativeApiStatus.VerifySuccess(NativeMethods.OrtGetDimensions(tensorInfo, dimensions, numDimensions));
            int[] intDimensions = new int[(int)numDimensions];
            for (var i = 0; i < (long)numDimensions; i++)
            {
                intDimensions[i] = (int)dimensions[i];
            }

            IntPtr[] dimensionNamePtrs = new IntPtr[(int)numDimensions];
            NativeApiStatus.VerifySuccess(
                NativeMethods.OrtGetSymbolicDimensions(tensorInfo, dimensionNamePtrs, numDimensions));

            string[] symbolicDimensions = new string[(int)numDimensions];
            for (var i = 0; i < (int)numDimensions; i++)
            {
                symbolicDimensions[i] = Marshal.PtrToStringAnsi(dimensionNamePtrs[i]); //assumes charset = ANSI
            }

            return new NodeMetadata(valueType, intDimensions, symbolicDimensions, dotnetType);
        }

        #endregion

        #region destructors disposers


        ~InferenceSession()
        {
            Dispose(false);
        }

        public void Dispose()
        {
            GC.SuppressFinalize(this);
            Dispose(true);
        }

        protected virtual void Dispose(bool disposing)
        {
            if (disposing)
            {
                // cleanup managed resources
                if (_builtInSessionOptions != null)
                {
                    _builtInSessionOptions.Dispose();
                }

                if (_builtInRunOptions != null)
                {
                    _builtInRunOptions.Dispose();
                }
            }

            // cleanup unmanaged resources
            if (_nativeHandle != IntPtr.Zero)
            {
                NativeMethods.OrtReleaseSession(_nativeHandle);
            }
        }

        #endregion

    }


    /// <summary>
    /// Resembles type and shape information of session-graph nodes, used for communicating the shape/type of input/output nodes
    /// </summary>
    public class NodeMetadata
    {
        private OnnxValueType _onnxValueType;
        private int[] _dimensions;
        private string[] _symbolicDimensions;
        private Type _type;

        internal NodeMetadata(OnnxValueType onnxValueType, int[] dimensions, string[] symbolicDimensions, Type type)
        {
            _onnxValueType = onnxValueType;
            _dimensions = dimensions;
            _symbolicDimensions = symbolicDimensions;
            _type = type;
        }

        public OnnxValueType OnnxValueType
        {
            get
            {
                return _onnxValueType;
            }
        }

        public int[] Dimensions
        {
            get
            {
                return _dimensions;
            }
        }

        public string[] SymbolicDimensions
        {
            get
            {
                return _symbolicDimensions;
            }
        }

        public System.Type ElementType
        {
            get
            {
                return _type;
            }
        }

        public bool IsTensor
        {
            get
            {
                return true; // currently only Tensor nodes are supported
            }
        }
    }


    internal class ModelMetadata
    {
        //TODO: placeholder for Model metadata. Currently C-API does not expose this.
    }


}<|MERGE_RESOLUTION|>--- conflicted
+++ resolved
@@ -141,14 +141,9 @@
             {
                 inputNamesArray[inputIndex] = input.Name;
 
-<<<<<<< HEAD
-                // create native OrtValue from the input if feasible, else throw notsupported exception for now
-                input.ToNativeOnnxValue(out inputValuesArray[inputIndex], out pinnedInputBufferHandles[inputIndex]);
-=======
                 // create Tensor from the input if feasible, else throw notsupported exception for now
                 input.ToNativeOnnxValue(out inputTensors[inputIndex], 
                                         out pinnedBufferHandles[inputIndex]);
->>>>>>> ef7b98f9
 
                 inputIndex++;
             }
@@ -196,7 +191,6 @@
                 inputIndex = 0;
                 foreach (var input in inputs)
                 {
-<<<<<<< HEAD
                     NativeMethods.OrtReleaseValue(inputValuesArray[i]); // For elementary type Tensors, this should not release the buffer, but should delete the native tensor object.
                                                                         // For string tensors, this releases the native memory allocated for the tensor, including the buffer
                     pinnedInputBufferHandles[i].Dispose();
@@ -300,7 +294,6 @@
                     {
                         NativeMethods.OrtReleaseValue(outputValuesArray[i]);
                     }
-=======
                     // For NamedOnnxValue, always unpin the input buffers, and delete the native Onnx value objects
                     // For DisposableNamedOnnxValue, the user needs to do this by invoking Dispose
                     if (input.GetType() == typeof(NamedOnnxValue))
@@ -311,7 +304,6 @@
                     }
 
                     inputIndex++;
->>>>>>> ef7b98f9
                 }
                 throw e;
             }
